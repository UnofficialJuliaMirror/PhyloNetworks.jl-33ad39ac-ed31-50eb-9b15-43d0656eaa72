# see readme file in tests/ for description of tests
# Claudia July 2015
# modified to using PhyloNetworks always, all test files have commented out
# the include(...) or the using PhyloNetworks part
# Claudia May 2016

using Base.Test

if !isdefined(:localtests) localtests = false; end

#localtests = true

if(!localtests)
    using PhyloNetworks
    using DataFrames
    PhyloNetworks.setCHECKNET(true)

    ## readTopology
    getIndexEdge = PhyloNetworks.getIndexEdge
    getIndexNode = PhyloNetworks.getIndexNode
    Edge = PhyloNetworks.Edge
    Node = PhyloNetworks.Node
    setNode! = PhyloNetworks.setNode!
    ## calculateExpCF
    approxEq = PhyloNetworks.approxEq
    Quartet = PhyloNetworks.Quartet
    extractQuartet! = PhyloNetworks.extractQuartet!
    identifyQuartet! = PhyloNetworks.identifyQuartet!
    eliminateHybridization! = PhyloNetworks.eliminateHybridization!
    updateSplit! = PhyloNetworks.updateSplit!
    updateFormula! = PhyloNetworks.updateFormula!
    calculateExpCF! = PhyloNetworks.calculateExpCF!
    parameters! = PhyloNetworks.parameters!
    searchHybridNode = PhyloNetworks.searchHybridNode
    updateInCycle! = PhyloNetworks.updateInCycle!
    updateContainRoot! = PhyloNetworks.updateContainRoot!
    updateGammaz! = PhyloNetworks.updateGammaz!
    ## correctLik
    calculateExpCFAll! = PhyloNetworks.calculateExpCFAll!
    logPseudoLik = PhyloNetworks.logPseudoLik
    optTopRun1! = PhyloNetworks.optTopRun1!
    ## partition
    addHybridizationUpdate! = PhyloNetworks.addHybridizationUpdate!
    deleteHybridizationUpdate! = PhyloNetworks.deleteHybridizationUpdate!
    ## partition2
    writeTopologyLevel1 = PhyloNetworks.writeTopologyLevel1
    printPartitions = PhyloNetworks.printPartitions
    cleanBL! = PhyloNetworks.cleanBL!
    cleanAfterRead! = PhyloNetworks.cleanAfterRead!
    identifyInCycle = PhyloNetworks.identifyInCycle
    updatePartition! = PhyloNetworks.updatePartition!
    ## deleteHybridizationUpdate
    checkNet = PhyloNetworks.checkNet
    ## add2hyb
    hybridEdges = PhyloNetworks.hybridEdges
    ## optBLparts
    update! = PhyloNetworks.update!
    ## orderings_plot
    RootMismatch = PhyloNetworks.RootMismatch
    fuseedgesat! = PhyloNetworks.fuseedgesat!
    ## compareNetworks
    deleteHybridEdge! = PhyloNetworks.deleteHybridEdge!
    displayedNetworks! = PhyloNetworks.displayedNetworks!
else
    const CHECKNET = true #for debugging only
    include("../src/types.jl")
    include("../src/functions.jl")
end

tests = ["test_5taxon_readTopology.jl", "test_calculateExpCF.jl", "test_calculateExpCF2.jl", "test_hasEdge.jl", "test_parameters.jl","test_correctLik.jl",
         "test_partition.jl", "test_partition2.jl","test_deleteHybridizationUpdate.jl", "test_add2hyb.jl", "test_optBLparts.jl", "test_undirectedOtherNetworks.jl",
<<<<<<< HEAD
         "test_orderings_plot.jl", "test_compareNetworks.jl",
         "test_multipleAlleles.jl"]#, "test_readme.jl"]
=======
         "test_orderings_plot.jl", "test_compareNetworks.jl", "test_badDiamII.jl"]#, "test_readme.jl"]
>>>>>>> cbd40389

if isdefined(:PhyloNetworks)
    @show PhyloNetworks.CHECKNET
else
    @show CHECKNET
end

anyerrors = false

for t in tests
    try
        info("starting $t")
        include(t)
        println("\t\033[1m\033[32mPASSED\033[0m: $t")
    catch
        anyerrors = true
        println("\t\033[1m\033[31mFAILED\033[0m: $t")
    end
end
println("-------------------------------------")

if anyerrors
    throw("Tests failed")
else
    println("\t\033[1m\033[32mTests passed")
end<|MERGE_RESOLUTION|>--- conflicted
+++ resolved
@@ -69,12 +69,8 @@
 
 tests = ["test_5taxon_readTopology.jl", "test_calculateExpCF.jl", "test_calculateExpCF2.jl", "test_hasEdge.jl", "test_parameters.jl","test_correctLik.jl",
          "test_partition.jl", "test_partition2.jl","test_deleteHybridizationUpdate.jl", "test_add2hyb.jl", "test_optBLparts.jl", "test_undirectedOtherNetworks.jl",
-<<<<<<< HEAD
-         "test_orderings_plot.jl", "test_compareNetworks.jl",
+         "test_orderings_plot.jl", "test_compareNetworks.jl", "test_badDiamII.jl",
          "test_multipleAlleles.jl"]#, "test_readme.jl"]
-=======
-         "test_orderings_plot.jl", "test_compareNetworks.jl", "test_badDiamII.jl"]#, "test_readme.jl"]
->>>>>>> cbd40389
 
 if isdefined(:PhyloNetworks)
     @show PhyloNetworks.CHECKNET
