--- conflicted
+++ resolved
@@ -14,11 +14,6 @@
 # Re-root the tree so that it matches my example
 root!(net, "A")
 printEdges(net)
-<<<<<<< HEAD
-# directEdges!(net) ## I am forced to do thi step here, because root sends a net with net.isRooted = false. Expected behavior ? 
-=======
-directEdges!(net) ## I am forced to do thi step here, because root sends a net with net.isRooted = false. Expected behavior ?
->>>>>>> 9060fa03
 preorder!(net)
 plot(net, useEdgeLength = true,  showEdgeNumber=true)
 
