# functions to read/write networks topologies
# originally in functions.jl
# Claudia March 2015

# ------------------------------- Read topology ------------------------------------------

function peekchar(s::IOStream)
    Base.peekchar(s)
end

function peekchar(s::IOBuffer)
    mark(s)
    c = read(s,Char)
    reset(s)
    return c
end

# aux function to detect characters which should be ignored by readTopology
function iswhitesymbol(c::Char)
    whitesymbols = [' ', '\n', '\r', '\t']
    return c in whitesymbols
end

# aux function to peek the next non-white-symbol char in s, does not modify s
# input: s IOStream/IOBuffer
function peekskip(s::IO)
    c = peekchar(s)
    mark(s)
    while iswhitesymbol(c)
        c = read(s, Char)
    end
    reset(s)
	return c
end

# aux function to read the next non-white-symbol char in s, advances s
# input: s IOStream/IOBuffer
function readskip!(s::IO)
    c = read(s, Char)
    while iswhitesymbol(c)
        c = read(s, Char)
    end
    return c
end


# aux function to advance stream in readSubtree
# input: s IOStream/IOBuffer
function advance!(s::IO, c::Char, numLeft::Array{Int,1})
    c = peekskip(s)
    if(Base.eof(s))
        error("Tree ends prematurely while reading subtree after left parenthesis $(numLeft[1]-1).")
    end
    return readskip!(s)
end


# aux function to read all digits of taxon name
# it allows names with letters and numbers
# it also reads # as part of the name and returns pound=true
# it returns the node name as string as well to check if it exists already (as hybrid)
# warning: treats digit taxon numbers as strings to avoid repeated node numbers
function readNum(s::IO, c::Char, net::HybridNetwork, numLeft::Array{Int,1})
    pound = 0;
    if(isalnum(c) || isValidSymbol(c) || c == '#')
        pound += (c == '#') ? 1 : 0
        num = readskip!(s)
        c = peekskip(s)
        while(isalnum(c) || isValidSymbol(c) || c == '#')
            d = readskip!(s)
            num = string(num,d)
            if(d == '#')
                pound += 1;
               c = peekskip(s);
               if(isalnum(c))
                   if(c != 'L' && c != 'H' && c != 'R')
                       warn("Expected H, R or LGT after # but received $(c) in left parenthesis $(numLeft[1]-1).")
                   end
               else
                   a = readstring(s);
                   error("Expected name after # but received $(c) in left parenthesis $(numLeft[1]-1). Remaining is $(a).")
               end
            end
            c = peekskip(s);
        end
        if(pound == 0)
            return size(net.names,1)+1, num, false
        elseif(pound == 1)
            return size(net.names,1)+1, num, true
        else
            a = readstring(s);
            error("strange node name with $(pound) # signs. remaining is $(a).")
        end
    else
        a = readstring(s);
        error("Expected int digit, alphanum or # but received $(c). remaining is $(a).");
    end
end


# aux function to read floats like length
function readFloat(s::IO, c::Char)
    if(isdigit(c) || in(c, ['.','e','-']))
        num = string(readskip!(s));
        c = peekchar(s);
        while(isdigit(c) || in(c, ['.','e','-']))
            d = readskip!(s);
            num = string(num,d);
            c = peekchar(s);
        end
        f = 0.0
        try
            f = float(num)
        catch
            error("problem with number read $(num), not a float number")
        end
        return f
    else
        a = readstring(s);
        error("Expected float digit after : but received $(c). remaining is $(a).");
    end
end

# aux function to identify if a symbol in taxon name is valid
# symbol cannot be: () [] : ; ' , . space \t \r \n
# according to richnewick.pdf
function isValidSymbol(c::Char)
    return !isspace(c) && c != '(' && c != ')' && c != '[' && c != ']' && c != ':' && c != ';' && c != ',' #&& c != '.'
end

<<<<<<< HEAD
"""parseRemainingSubtree! - Helper function for readSubtree!\n
Called once a `(` has been read in a tree topology and reads until the corresponding `)` has been found.\n
This function performs the recursive step for readSubtree!\n
Advances `s` past the subtree, adds discovered nodes and edges to `net`, `hybrids`, and `index`
"""
@inline function parseRemainingSubtree!(s::IO, numLeft::Array{Int,1}, net::HybridNetwork, hybrids::Array{String, 1}, index::Array{Int, 1})
    numLeft[1] += 1
    DEBUGC && println(numLeft)
    n = Node(-1*numLeft[1],false);
    DEBUG && println("creating node $(n.number)")
    keepon = true;
    c = read(s,Char)
    while (keepon)
        bl = readSubtree!(s,n,numLeft,net,hybrids,index)
        c = advance!(s,c,numLeft)
        if (c == ')')
            keepon = false
        elseif (c != ',')
            a = readstring(s);
            error("Expected right parenthesis after left parenthesis $(numLeft[1]-1) but read $(c). The remainder of line is $(a).")
=======
# aux function to read subtree
# input: s IOStream/IOBuffer
# warning: reads additional info :length:bootstrap:gamma
# warning: allows for name of internal nodes without # after: (1,2)A,...
# warning: warning if hybrid edge without gamma value, warning if gamma value (ignored) without hybrid edge
# modified from original Cecile c++ code to allow polytomies
function readSubtree!(s::IO, parent::Node, numLeft::Array{Int,1}, net::HybridNetwork, hybrids::Array{String,1}, index::Array{Int,1})
    c = peekskip(s)
    e = nothing;
    hasname = false; # to know if the current node has name
    pound = false;
    if(c =='(')
       numLeft[1] += 1
       DEBUGC && println(numLeft)
       n = Node(-1*numLeft[1],false);
       DEBUG && println("creating node $(n.number)")
       cind = 1;
       keepon = true;
       c = readskip!(s)
       while (keepon)
           bl = readSubtree!(s,n,numLeft,net,hybrids,index)
           c = advance!(s,c,numLeft)
           if (c == ')')
               keepon = false
           elseif (c != ',')
               a = readstring(s);
               error("Expected right parenthesis after left parenthesis $(numLeft[1]-1) but read $(c). The remainder of line is $(a).")
           end
       end
        c = peekskip(s);
        if(isalnum(c) || isValidSymbol(c) || c == '#') # internal node has name
            hasname = true;
            num,name,pound = readNum(s,c,net,numLeft);
            n.number = num;
            c = peekskip(s);
            #if(!pound)
            #    warn("internal node with name without it being a hybrid node. node name might be meaningless after tree modifications.")
            #end
>>>>>>> f1568fd5
        end
    end
    return n
end

"""parseHybridNode! - Helper function for readSubtree!\n
Handles any type of given hybrid node.\n
Called once a `#` has been found in a tree topology.\n
Creates a hybrid node and edges, then inserts those into `net`, `hybrids` and `index` accordingly.
"""
@inline function parseHybridNode!(n::Node, parent::Node, name::String, net::HybridNetwork, hybrids::Array{String, 1}, index::Array{Int, 1})
    DEBUG && println("found pound in $(name)")
    n.hybrid = true;
    DEBUGC && println("encontro un hybrid $(name).")
    DEBUGC && println("hybrids list tiene size $(size(hybrids,1))")
    if(in(name, hybrids))
        DEBUG && println("dice que $(name) esta en hybrids")
        ind = getIndex(name,hybrids);
        other = net.node[index[ind]];
        DEBUG && println("other is $(other.number)")
        DEBUGC && println("other is leaf? $(other.leaf), n is leaf? $(n.leaf)")
        if(!n.leaf && !other.leaf)
            error("both hybrid nodes are internal nodes: successors of the hybrid node must only be included in the node list of a single occurrence of the hybrid node.")
        elseif(n.leaf)
            DEBUG && println("n is leaf")
            e = Edge(net.numEdges+1);
            DEBUG && println("creating hybrid edge $(e.number) attached to other $(other.number) and parent $(parent.number)")
            e.hybrid = true
            e.isMajor = false;
            pushEdge!(net,e);
            setNode!(e,[other,parent]);
            setEdge!(other,e);
            setEdge!(parent,e);
            DEBUG && println("e $(e.number )istIdentifiable? $(e.istIdentifiable)")
        else # !n.leaf
            DEBUG && println("n is not leaf, other is leaf")
            if(size(other.edge,1) == 1) #other should be a leaf
                DEBUGC && println("other is $(other.number), n is $(n.number), edge of other is $(other.edge[1].number)")
                otheredge = other.edge[1];
                otherparent = getOtherNode(otheredge,other);
                DEBUG && println("otheredge is $(otheredge.number)")
                DEBUG && println("parent of other is $(otherparent.number)")
                removeNode!(other,otheredge);
                deleteNode!(net,other);
                setNode!(otheredge,n);
                setEdge!(n,otheredge);
##                    otheredge.istIdentifiable = true ## setNode should catch this, but when fixed, causes a lot of problems
                DEBUG && println("setting otheredge to n $(n.number)")
                e = Edge(net.numEdges+1);
                DEBUG && println("creating hybrid edge $(e.number) between n $(n.number) and parent $(parent.number)")
                e.hybrid = true
                setNode!(e,[n,parent]);
                setEdge!(n,e);
                setEdge!(parent,e);
                pushNode!(net,n);
                pushEdge!(net,e);
                n.number = other.number;
                n.name = other.name;
                DEBUG && println("edge $(e.number) istIdentifiable? $(e.istIdentifiable)")
                DEBUG && println("otheredge $(otheredge.number) istIdentifiable? $(otheredge.istIdentifiable)")
            else
                error("strange: node $(other.number) is a leaf hybrid node so it should have only one edge and it has $(size(other.edge,1))")
            end
        end
    else
        DEBUG && println("dice que $(name) no esta en hybrids")
        DEBUG && println("$(name) es leaf? $(n.leaf)")
        n.hybrid = true;
        push!(net.names,string(name));
        n.name = string(name);
        DEBUGC && println("aqui vamos a meter a $(name) en hybrids")
        push!(hybrids,string(name));
        pushNode!(net,n);
        push!(index,size(net.node,1));
        e = Edge(net.numEdges+1);
        DEBUG && println("creating hybrid edge $(e.number)")
        e.hybrid = true
        n.leaf ? e.isMajor = false : e.isMajor = true
        pushEdge!(net,e);
        setNode!(e,[n,parent]);
        setEdge!(n,e);
        setEdge!(parent,e);
        DEBUG && println("thus edge $(e.number) istIdentifiable? $(e.istIdentifiable)")
    end
    e.containRoot = !e.hybrid
    return e
end

"""parseNonhybridNode! - Helper function for readSubtree!\n
Inserts a nonhybrid node and associated edge in `net`.
"""
@inline function parseNonhybridNode!(n::Node, parent::Node, net::HybridNetwork)
    pushNode!(net,n);
    e = Edge(net.numEdges+1);
    pushEdge!(net,e);
    setNode!(e,[n,parent]);
    setEdge!(n,e);
    setEdge!(parent,e);
    return e
end

function getMetadataValue!(s::IO)
    c = peekchar(s)
    if (c != ':')
        return -1
    end
<<<<<<< HEAD
    c = peekchar(s)
    if (isdigit(c) || in(c, [',', 'e', '-']))
        return readFloat(s,c)
    end
end

function parseEdgeMetadata2!(s::IO, e::Edge)
    edgeLen = getMetadataValue!(s)
    bootstrap = getMetadataValue!(s)
    gamma = getMetadataValue!(s)
    
    if (edgeLen != -1)
        e.length = edgeLen
    end

end

"""parseEdgeMetadata! - Helper function for readSubtree!\n
Modifies `e` according to the specified edge length, bootstrap, and gamma values in the tree topology.\n
Advances `s` past any existing metadata.\n
Edges in a topology may optionally be followed by ":edgeLen:bootstrap:gamma"
    where edgeLen, bootstrap, and gamma are decimal values
"""
@inline function parseEdgeMetadata!(s::IO, e::Edge)
    c = read(s,Char);
    c = peekchar(s);
    if(isdigit(c) || in(c, ['.','e','-']))
        length = readFloat(s,c);
        #setLength!(e,length); # e.length = length # do not use setLength because it does not allow BL too negative
        e.length = length
        c = peekchar(s);
        if(c == ':')
            c = read(s,Char);
            c = peekchar(s);
=======
    c = peekskip(s);
    if(c == ':')
        c = readskip!(s);
        c = peekskip(s);
        if(isdigit(c) || in(c, ['.','e','-']))
            length = readFloat(s,c);
            #setLength!(e,length); # e.length = length # do not use setLength because it does not allow BL too negative
            e.length = length
            c = peekskip(s);
            if(c == ':')
                c = readskip!(s);
                c = peekskip(s);
                if(isdigit(c) || in(c, ['.','e','-']))
                    length = readFloat(s,c); #bootstrap value
                    c = peekskip(s);
                    if(c == ':')
                        c = read(s, Char);
                        c = peekskip(s);
                        if(isdigit(c) || in(c, ['.','e','-']))
                            length = readFloat(s,c); #gamma
                            if(!e.hybrid)
                                warn("gamma read for current edge $(e.number) but it is not hybrid, so gamma=$(length) ignored")
                            else
                                setGamma!(e,length, false, true);
                            end
                        else
                            warn("third colon : without gamma value after in $(numLeft[1]-1) left parenthesis, ignored")
                        end
                    else
                        e.hybrid ? error("hybrid edge $(e.number) read but without gamma value in left parenthesis $(numLeft[1]-1)") : nothing
                    end
                elseif(c == ':')
                    c = read(s, Char);
                    c = peekskip(s);
                    if(isdigit(c) || in(c, ['.','e','-']))
                        length = readFloat(s,c); #gamma
                        if(!e.hybrid)
                            warn("gamma read for current edge $(e.number) but it is not hybrid, so gamma=$(length) ignored")
                        else
                            setGamma!(e,length, false, true);
                        end
                    else
                        warn("third colon : without gamma value after in $(numLeft[1]-1) left parenthesis, ignored.")
                    end
                else
                    warn("second colon : read without any double in left parenthesis $(numLeft[1]-1), ignored.")
                end
            else
                e.gamma = e.hybrid ? -1.0 : 1.0 # set missing gamma to -1.0
            end
        elseif(c == ':')
            e.length = -1.0 # do not use setLength because it does not allow BL too negative
            c = readskip!(s);
            c = peekskip(s);
>>>>>>> f1568fd5
            if(isdigit(c) || in(c, ['.','e','-']))
                length = readFloat(s,c); #bootstrap value
                c = peekskip(s);
                if(c == ':')
                    c = read(s, Char);
                    c = peekskip(s);
                    if(isdigit(c) || in(c, ['.','e','-']))
                        length = readFloat(s,c); #gamma
                        if(!e.hybrid)
                            warn("gamma read for current edge $(e.number) but it is not hybrid, so gamma=$(length) ignored")
                        else
                            setGamma!(e,length, false, true);
                        end
                    else
                        warn("third colon : without gamma value after in $(numLeft[1]-1) left parenthesis, ignored")
                    end
                else
                    e.hybrid ? error("hybrid edge $(e.number) read but without gamma value in left parenthesis $(numLeft[1]-1)") : nothing
                end
            elseif(c == ':')
                c = read(s, Char);
                c = peekskip(s);
                if(isdigit(c) || in(c, ['.','e','-']))
                    length = readFloat(s,c); #gamma
                    if(!e.hybrid)
                        warn("gamma read for current edge $(e.number) but it is not hybrid, so gamma=$(length) ignored")
                    else
                        setGamma!(e,length, false, true);
                    end
                else
                    warn("third colon : without gamma value after in $(numLeft[1]-1) left parenthesis, ignored.")
                end
            else
                warn("second colon : read without any double in left parenthesis $(numLeft[1]-1), ignored.")
            end
        else
            e.gamma = e.hybrid ? -1.0 : 1.0 # set missing gamma to -1.0
        end
    elseif(c == ':')
        e.length = -1.0 # do not use setLength because it does not allow BL too negative
        c = read(s,Char);
        c = peekchar(s);
        if(isdigit(c) || in(c, ['.','e','-']))
            length = readFloat(s,c); #bootstrap value
            c = peekchar(s);
            if(c == ':')
                c = read(s, Char);
                c = peekchar(s);
                if(isdigit(c) || in(c, ['.','e','-']))
                    length = readFloat(s,c); #gamma
                    if(!e.hybrid)
                        warn("gamma read for current edge $(e.number) but it is not hybrid, so gamma=$(length) ignored")
                    else
                        setGamma!(e,length, false, true);
                    end
                else
                    warn("third colon : without gamma value after in $(numLeft[1]-1) left parenthesis, ignored")
                end
            else
                e.hybrid ? warn("hybrid edge $(e.number) read but without gamma value in left parenthesis $(numLeft[1]-1)") : nothing
            end
        elseif(c == ':')
            c = read(s, Char);
            c = peekchar(s);
            if(isdigit(c) || in(c, ['.','e','-']))
                length = readFloat(s,c); #gamma
                if(!e.hybrid)
                    warn("gamma read for current edge $(e.number) but it is not hybrid, so gamma=$(length) ignored")
                else
                    setGamma!(e,length, false, true);
                end
            else
                warn("third colon : without gamma value after in left parenthesis number $(numLeft[1]-1), ignored")
            end
        else
            warn("second colon : read without any double in left parenthesis $(numLeft[1]-1), ignored.")
        end
    else
        warn("one colon read without double in left parenthesis $(numLeft[1]-1), ignored.")
    end
end

"""readSubtree! - A recursive helper method for readTopology \n
Reads a subtree of a 
input: s IOStream/IOBuffer
warning: reads additional info :length:bootstrap:gamma
warning: allows for name of internal nodes without # after: (1,2)A,...
warning: warning if hybrid edge without gamma value, warning if gamma value (ignored) without hybrid edge
modified from original Cecile c++ code to allow polytomies"""
function readSubtree!(s::IO, parent::Node, numLeft::Array{Int,1}, net::HybridNetwork, hybrids::Array{String,1}, index::Array{Int,1})
    c = peekchar(s)
    e = nothing;
    hasname = false; # to know if the current node has name
    pound = false;
    if(c == '(')
        # read the rest of the subtree (perform the recursive step!)
        n = parseRemainingSubtree!(s, numLeft, net, hybrids, index)
        c = peekchar(s);
        if(isalnum(c) || isValidSymbol(c) || c == '#') # internal node has name
            hasname = true;
            num, name, pound = readNum(s, c, net, numLeft);
            n.number = num;
            c = peekchar(s);
            #if(!pound)
            #    warn("internal node with name without it being a hybrid node. node name might be meaningless after tree modifications.")
            #end
        end
    elseif(isalnum(c) || isValidSymbol(c) || c == '#')
        hasname = true;
        bl = true;
        num, name, pound = readNum(s, c, net, numLeft)
        n = Node(num, true);
        DEBUG && println("creating node $(n.number)")
    else
        a = readstring(s);
        error("Expected beginning of subtree but read $(c) after left parenthesis $(numLeft[1]-1), remaining is $(a).");
    end
    if(pound) # found pound sign in name
        e = parseHybridNode!(n, parent, name, net, hybrids, index)
    else
        if(hasname)
            push!(net.names,string(name));
            n.name = string(name)
        end
        e = parseNonhybridNode!(n, parent, net)
    end
    c = peekchar(s);
    if(c == ':')
        parseEdgeMetadata!(s, e)
    else
        e.length = -1.0 # do not use setLength because it does not allow BL too negative
        e.gamma = e.hybrid ? -1.0 : 1.0 # set missing gamma as -1.0 for hybrid edge
    end
    return true
end


# function to read topology from parenthetical format
# input: file name or tree in parenthetical format
# calls readTopology(s::IO)
# warning: crashes if file name starts with (
function readTopology(input::AbstractString,verbose::Bool)
    if(input[1] == '(') # input = parenthetical description
       s = IOBuffer(input)
    else # input = file name
        try
            s = open(input)
        catch
            error("Could not find or open $(input) file");
        end
       s = open(input)
    end
    net = readTopology(s,verbose)
    return net
end

"""
    readTopology(file name)
    readTopology(parenthetical description)

Read tree or network topology from parenthetical format (extended Newick).

Input: text file or parenthetical format directly.
The file name may not start with a left parenthesis, otherwise the file
name itself would be interpreted as the parenthetical description.
"""
readTopology(input::AbstractString) = readTopology(input,true)

function readTopology(s::IO,verbose::Bool)
    net = HybridNetwork()
    line = readuntil(s,";");
    if(line[end] != ';')
        error("file does not end in ;")
    end
    seekstart(s)
    c = peekskip(s)
    numLeft = [1]; # made Array to make it mutable; start at 1 to avoid node -1 which breaks undirectedOtherNetworks
    hybrids = String[];
    index = Int[];
    if(c == '(')
       numLeft[1] += 1;
       #println(numLeft)
       n = Node(-1*numLeft[1],false);
       c = readskip!(s)
       b = false;
       while(c != ';')
           b |= readSubtree!(s,n,numLeft,net,hybrids,index)
           c = readskip!(s);
           if(eof(s))
               error("Tree ended while reading in subtree beginning with left parenthesis number $(numLeft[1]-1).")
           elseif(c == ',')
               continue;
           elseif(c == ')')
               c = peekskip(s);
               if(c == ':')
                   while(c != ';')
                       c = readskip!(s)
                   end
               end
           end
       end
        DEBUG && println("after readsubtree:")
        DEBUG && printEdges(net)
        if(size(n.edge,1) == 1) # root has only one child
            edge = n.edge[1]; # assume it has only one edge
            child = getOtherNode(edge,n);
            removeEdge!(child,edge);
            net.root = getIndex(child,net);
            deleteEdge!(net,edge);
        else
            pushNode!(net,n);
            net.root = getIndex(n,net);
        end
    else
		a = readstring(s)
        error("Expected beginning of tree with ( but received $(c) instead, rest is $(a)")
    end
    storeHybrids!(net)
    checkNumHybEdges!(net)
       ## if(verbose)
       ##     any([(e.length == -1.0 && e.istIdentifiable) for e in net.edge]) && println("edges lengths missing, so assigned default value of -1.0") #fixit: not best approach, better to add a flag inside readSubTree, careful bool not modified inside function, need bool array
       ## end
    net.isRooted = true
    return net
 end

readTopology(s::IO) = readTopology(s,true)

# aux function to send an error if the number of hybrid attached to every
# hybrid node are 0,1 or >2
# to be used in readTopology
# need to be run after storeHybrids
function checkNumHybEdges!(net::HybridNetwork)
    if(!isTree(net))
        isempty(net.hybrid) && error("net.hybrid should not be empty for this network")
        for n in net.hybrid
            hyb = sum([e.hybrid?1:0 for e in n.edge]);
            if(hyb > 2)
                error("hybrid node $(n.number) has more than two hybrid edges attached to it: polytomy that cannot be resolved without intersecting cycles.")
            elseif(hyb == 1)
                if(net.numHybrids == 1)
                    error("only one hybrid node number $(n.number) with name $(net.names[n.number]) found with one hybrid edge attached")
                else
                    error("current hybrid node $(n.number) with name S(net.names[n.number]) has only one hybrid edge attached. there are other $(net.numHybrids-1) hybrids out there but this one remained unmatched")
                end
            elseif(hyb == 0)
                if(length(n.edge) == 0)
                    error("strange hybrid node $(n.number) attached to 0 edges")
                elseif(length(n.edge) == 1)
                    n.leaf || error("hybrid node $(n.number) has only one tree edge attached and it is not a leaf")
                elseif(length(n.edge) >= 2)
                    warn("hybrid node $(n.number) is not connected to any hybrid edges, it was transformed to tree node")
                    n.hybrid = false;
                end
            end
        end
    end
end


# aux function to solve a polytomy
# warning: chooses one resolution at random
function solvePolytomyRecursive!(net::HybridNetwork, n::Node)
    if(size(n.edge,1) == 4)
        edge1 = n.edge[1];
        edge2 = n.edge[2];
        edge3 = n.edge[3];
        edge4 = n.edge[4];
        removeEdge!(n,edge3);
        removeEdge!(n,edge4);
        removeNode!(n,edge3);
        removeNode!(n,edge4);
        ednew = Edge(net.numEdges+1,0.0);
        max_node = maximum([e.number for e in net.node]);
        n1 = Node(max_node+1,false,false,[edge3,edge4,ednew]);
        setEdge!(n,ednew);
        setNode!(edge3,n1);
        setNode!(edge4,n1);
        setNode!(ednew,[n,n1]);
        pushNode!(net,n1);
        pushEdge!(net,ednew);
    else
        edge1 = n.edge[1];
        removeEdge!(n,edge1);
        solvePolytomyRecursive!(net,n);
        setEdge!(n,edge1);
    end
end

# function to solve a polytomy among tree edges recursively
function solvePolytomy!(net::HybridNetwork, n::Node)
    !n.hybrid || error("cannot solve polytomy in a hybrid node $(n.number).")
    while(size(n.edge,1) > 3)
        solvePolytomyRecursive!(net,n);
    end
end

# aux function to add a child to a leaf hybrid
function addChild!(net::HybridNetwork, n::Node)
    n.hybrid || error("cannot add child to tree node $(n.number).")
    ed1 = Edge(net.numEdges+1,0.0);
    n1 = Node(size(net.names,1)+1,true,false,[ed1]);
    setEdge!(n,ed1);
    setNode!(ed1,[n,n1]);
    pushNode!(net,n1);
    pushEdge!(net,ed1);
end
# aux function to expand the children of a hybrid node
function expandChild!(net::HybridNetwork, n::Node)
    if(n.hybrid)
        suma = sum([!e.hybrid?1:0 for e in n.edge]);
        #println("create edge $(net.numEdges+1)")
        ed1 = Edge(net.numEdges+1,0.0);
        n1 = Node(size(net.names,1)+1,false,false,[ed1]);
        #println("create node $(n1.number)")
        hyb = Edge[];
        for i in 1:size(n.edge,1)
            !n.edge[i].hybrid ? push!(hyb,n.edge[i]) : nothing
        end
        #println("hyb tiene $([e.number for e in hyb])")
        for e in hyb
            #println("se va a borrar a $(e.number)")
            removeEdge!(n,e);
            removeNode!(n,e);
            setEdge!(n1,e);
            setNode!(e,n1);
        end
        #println("now node $(n1.number) has the edges $([e.number for e in n1.edge])")
        setEdge!(n,ed1);
        setNode!(ed1,[n,n1]);
        pushNode!(net,n1);
        pushEdge!(net,ed1);
        if(size(n1.edge,1) > 3)
            solvePolytomy!(net,n1);
        end
    else
        error("cannot expand children of a tree node.")
    end
end

# function to clean topology after readTopology
# looks for:
# TREE:
# - all tree edges must have gamma=1. fixit: cannot point out which doesn't,
#   only shows error.
# - internal nodes with only 2 edges and solves this case.
# - polytomies and choose one resolution at random, issuing a warning
# NETWORK:
# - number of hybrid edges per hybrid node:
#   if 0,1: error (with warning in old functions)
#   if >2: error of hybrid polytomy
#   if 2: check number of tree edges
# - number of tree edges per hybrid node:
#   if 0: leaf hybrid, add child
#   if >1: expand child
#   if 1: check values of gamma:
# - gammas: need to sum to one and be present.
#   error if they do not sum up to one
#   default values of 0.1,0.9 if not present
# leaveRoot=true: leaves the root even if it has only 2 edges (for plotting), default=false
function cleanAfterRead!(net::HybridNetwork, leaveRoot::Bool)
    mod(sum([!e.hybrid?e.gamma:0 for e in net.edge]),1) == 0 ? nothing : error("tree (not network) read and some tree edge has gamma different than 1")
    nodes = copy(net.node)
    for n in nodes
        if(isNodeNumIn(n,net.node)) # very important to check
            if(size(n.edge,1) == 2)
                if(!n.hybrid)
                    if(!leaveRoot || !isEqual(net.node[net.root],n)) #if n is the root
                        deleteIntNode!(net,n);
                    end
                else
                    hyb = sum([e.hybrid?1:0 for e in n.edge]);
                    if(hyb == 1)
                        deleteIntNode!(net,n);
                    end
                end
            end
            if(!n.hybrid)
                if(size(n.edge,1) > 3)
                    DEBUG && warn("polytomy found in node $(n.number), random resolution chosen")
                    solvePolytomy!(net,n);
                end
                hyb = sum([e.hybrid?1:0 for e in n.edge]);
                if(hyb == 1)
                    n.hasHybEdge == true;
                elseif(hyb > 1)
                    warn("strange tree node $(n.number) with more than one hybrid edge, intersecting cycles maybe")
                end
            else
                hyb = sum([e.hybrid?1:0 for e in n.edge]);
                tre = sum([!e.hybrid?1:0 for e in n.edge]);
                if(hyb > 2)
                    error("hybrid node $(n.number) has more than two hybrid edges attached to it: polytomy that cannot be resolved without intersecting cycles.")
                elseif(hyb == 1)
                    hybnodes = sum([n.hybrid?1:0 for n in net.node]);
                    if(hybnodes == 1)
                        error("only one hybrid node number $(n.number) with name $(net.names[n.number]) found with one hybrid edge attached")
                    else
                        error("current hybrid node $(n.number) with name $(net.names[n.number]) has only one hybrid edge attached. there are other $(hybnodes-1) hybrids out there but this one remained unmatched")
                    end
                elseif(hyb == 0)
                    warn("hybrid node $(n.number) is not connected to any hybrid edges, it was transformed to tree node")
                    n.hybrid = false;
                else # 2 hybrid edges
                    if(tre == 0) #hybrid leaf
                        warn("hybrid node $(n.number) is a leaf, so we add an extra child")
                        addChild!(net,n);
                    elseif(tre > 1)
                        warn("hybrid node $(n.number) has more than one child so we need to expand with another node")
                        expandChild!(net,n);
                    end
                    suma = sum([e.hybrid?e.gamma:0 for e in n.edge]);
                    if(suma == -2)
                        #warn("hybrid edges in read network without gammas")
                        println("hybrid edges for hybrid node $(n.number) have missing gamma's, set default: 0.9,0.1")
                        for e in n.edge
                            if(e.hybrid)
                                (!e.isMajor) ? setGamma!(e,0.1, false, true) : setGamma!(e,0.9, false, true)
                            end
                        end
                    elseif(suma != 1)
                        ed1 = nothing
                        ed2 = nothing
                        for e in n.edge
                            if(e.hybrid)
                                isa(ed1,Void) ? ed1=e : ed2=e
                            end
                        end
                        if(ed1.gamma > 0 && ed2.gamma > 0 && ed1.gamma < 1 && ed2.gamma < 1) #both gammas were set, but contradictory
                            error("hybrid edges for hybrid node $(n.number) have gammas that do not sum up to one: $(ed1.gamma),$(ed2.gamma)")
                        elseif(ed1.gamma != -1.0)
                            warn("only one hybrid edge of hybrid node $(n.number) has gamma value $(ed1.gamma) set, the other edge will be assigned $(1-ed1.gamma).")
                            setGamma!(ed2,1-ed1.gamma, false);
                        else
                            warn("only one hybrid edge of hybrid node $(n.number) has gamma value $(ed2.gamma) set, the other edge will be assigned $(1-ed2.gamma).")
                            setGamma!(ed1,1-ed2.gamma, false);
                        end
                    elseif(suma == 1)
                        for e in n.edge
                            if(e.hybrid)
                                if(approxEq(e.gamma,0.5))
                                    e.isMajor = false
                                    break
                                else
                                    break
                                end
                            end
                        end
                    end
                end
            end
        end
    end
end

cleanAfterRead!(net::HybridNetwork) = cleanAfterRead!(net,false)

# function to search for the hybrid nodes in a read network after cleaning it
# and store this information as a network's attribute
function storeHybrids!(net::HybridNetwork)
    flag = true;
    hybrid = nothing
    try
        hybrid = searchHybridNode(net)
    catch
        #warn("topology read is a tree as it has no hybrid nodes")
        flag = false;
    end
    if(flag)
        net.hybrid = hybrid;
        net.numHybrids = size(hybrid,1);
    end
    return nothing
end

# function to update the read topology after reading
# it will go over the net.hybrid array and check each
# of the hybridization events defined to update:
# - in cycle
# - contain root
# - gammaz
# it uses updateAllNewHybrid! function that
# returns: success (bool), hybrid, flag, nocycle, flag2, flag3
# if tree read, also check that contain root is true for all, ishybrid and hashybedge is false
# warning: needs to have run storeHybrids! before
# warning: it will stop when finding one conflicting hybrid
function updateAllReadTopology!(net::HybridNetwork)
    if(isTree(net))
        #warn("not a network read, but a tree as it does not have hybrid nodes")
        all((e->e.containRoot), net.edge) ? nothing : error("some tree edge has contain root as false")
        all((e->!e.hybrid), net.edge) ? nothing : error("some edge is hybrid and should be all tree edges in a tree")
        all((n->!n.hasHybEdge), net.node) ? nothing : error("some tree node has hybrid edge true, but it is a tree, there are no hybrid edges")
    else
        if(!net.cleaned)
            for n in net.hybrid
                success,hyb,flag,nocycle,flag2,flag3 = updateAllNewHybrid!(n,net,false,true,false)
                if(!success)
                    warn("current hybrid $(n.number) conflicts with previous hybrid by intersecting cycles: $(!flag), nonidentifiable topology: $(!flag2), empty space for contain root: $(!flag3), or does not create a cycle (probably problem with the root placement): $(nocycle).")
                    #net.cleaned = false
                end
            end
            DEBUG && println("before update partition")
            DEBUG && printPartitions(net)
            for n in net.hybrid #need to updatePartition after all inCycle
                nocycle, edgesInCycle, nodesInCycle = identifyInCycle(net,n);
                updatePartition!(net,nodesInCycle)
                DEBUG && println("after updating partition for hybrid node $(n.number)")
                DEBUG && printPartitions(net)
            end
        end
    end
end

# cleanAfterReadAll includes all the step to clean a network after read
function cleanAfterReadAll!(net::HybridNetwork, leaveRoot::Bool)
    DEBUG && println("cleanBL -----")
    cleanBL!(net)
    DEBUG && println("cleanAfterRead -----")
    cleanAfterRead!(net,leaveRoot)
    DEBUG && println("updateAllReadTopology -----")
    updateAllReadTopology!(net) #fixit: it could break if leaveRoot = true (have not checked it), but we need to updateContainRoot
    if(!leaveRoot)
        DEBUG && println("parameters -----")
        parameters!(net)
    end
    DEBUG && println("check root placement -----")
    checkRootPlace!(net)
    net.node[net.root].leaf && warn("root node $(net.node[net.root].number) is a leaf, so when plotting net, it can look weird")
    net.cleaned = true #fixit: set to false inside updateAllReadTopology if problem encountered
    net.isRooted = false
end

cleanAfterReadAll!(net::HybridNetwork) = cleanAfterReadAll!(net,false)

# function to read a topology from file name/tree directly and update it
# by calling updateAllReadTopology after
# leaveRoot=true if the root will not be deleted even if it has only 2 edges
# used for plotting (default=false)
# warning: if leaveRoot=true, net should not be used outside plotting, things will crash
function readTopologyUpdate(file::AbstractString, leaveRoot::Bool,verbose::Bool)
    DEBUG && println("readTopology -----")
    net = readTopology(file,verbose)
    cleanAfterReadAll!(net,leaveRoot)
    return net
end

readTopologyUpdate(file::AbstractString) = readTopologyUpdate(file, false, true)
readTopologyUpdate(file::AbstractString,verbose::Bool) = readTopologyUpdate(file, false, verbose)

"""
    readTopologyLevel1(filename)
    readTopologyLevel1(parenthetical format)

same as readTopology, reads a tree or network from parenthetical
format, but this function enforces the necessary conditions for any
starting topology in SNaQ: non-intersecting cycles, no polytomies,
unrooted. It sets any missing branch length to 1.0.

If the network has a bad diamond II (in which edge lengths are γ's are not identifiable)
and if the edge below this diamond has a length `t` different from 0, then this length is
set back to 0 and the major parent hybrid edge is lengthened by `t`.
"""
readTopologyLevel1(file::AbstractString) = readTopologyUpdate(file, false, true)


# aux function to check if the root is placed correctly, and re root if not
# warning: it needs updateContainRoot set
function checkRootPlace!(net::HybridNetwork; verbose=false::Bool, outgroup="none"::AbstractString)
    if(outgroup == "none")
        if(!canBeRoot(net.node[net.root]))
            verbose && println("root node $(net.node[net.root].number) placement is not ok, we will change it to the first found node that agrees with the direction of the hybrid edges")
            for i in 1:length(net.node)
                if(canBeRoot(net.node[i]))
                    net.root = i
                    break
                end
            end
        end
    else # outgroup
        tmp = findin([n.name for n in net.leaf], [outgroup])
        if length(tmp)==0
            error("leaf named $(outgroup) was not found in the network.")
        elseif length(tmp)>1
            error("several leaves were found with name $(outgroup).")
        end
        leaf = net.leaf[tmp[1]]
        leaf.leaf || error("found outgroup not a leaf: $(leaf.number), $(outgroup)")
        length(leaf.edge) == 1 || error("found leaf with more than 1 edge: $(leaf.number)")
        other = getOtherNode(leaf.edge[1],leaf);
        if(canBeRoot(other))
            net.root = getIndexNode(other.number,net)
        else
            throw(RootMismatch("outgroup $(outgroup) contradicts direction of hybrid edges"))
        end
    end
    canBeRoot(net.node[net.root]) || error("tried to place root, but couldn't. root is node $(net.node[net.root])")
end




    # --------------------------- write topology -------------------------------------
# function to write a node and its descendants in parenthetical format
# di=true in densdroscope format, names=true, prints names
writeSubTree!(s::IO, n::Node, parent::Edge, di::Bool, names::Bool) =
    writeSubTree!(s,n,parent,di,names, true,3)

# method to start at the root and write the whole tree/network
function writeSubTree!(s::IO, net::HybridNetwork, di::Bool, names::Bool,
                       roundBL::Bool, digits::Integer)
    if net.numNodes == 1
        print(s, (names? net.node[net.root].name : string(net.node[net.root].number)))
    elseif net.numNodes > 1
        print(s,"(")
        degree = length(net.node[net.root].edge)
        for e in net.node[net.root].edge
            writeSubTree!(s,getOtherNode(e,net.node[net.root]),e,di,names,roundBL,digits)
            degree -= 1
            degree == 0 || print(s,",")
        end
        print(s,")")
    end
    print(s,";")
    return nothing
end

# method to start at a node coming from an adjacent (parent) edge
function writeSubTree!(s::IO, n::Node, parent::Edge,di::Bool,names::Bool,
                       roundBL::Bool, digits::Integer)
    # subtree below node n:
    if (parent.isMajor && !n.leaf) # do not descent below a minor hybrid edge
        print(s,"(")
        firstchild = true
        for e in n.edge
            e == parent && continue # skip parent edge where we come from
            (e.hybrid && e.node[(e.isChild1 ? 1 : 2)]==n) && continue # no going up minor hybrid
            firstchild || print(s, ",")
            firstchild = false
            child = getOtherNode(e,n)
            writeSubTree!(s,child,e, di,names, roundBL, digits)
        end
        print(s,")")
    end
    # node label:
    if (parent.hybrid)
        print(s, (names ? n.name : string("#H",n.number)))
        n.name != "" || parent.isMajor || warn("hybrid node $(n.number) has no name")
    elseif (n.leaf)
        print(s, (names ? n.name : n.number))
    end
    # branch lengths and γ, if available:
    printBL = false
    if(parent.length != -1.0) # -1.0 means missing
        print(s,string(":",(roundBL ? round(parent.length,digits) : parent.length)))
        printBL = true
    end
    if(parent.hybrid && !di) # && (!printID || !n.isBadDiamondI))
        if(parent.gamma != -1.0)
            if(!printBL) print(s,":"); end
            print(s,string("::",(roundBL ? round(parent.gamma,digits) : parent.gamma)))
        end
    end
end

# function to writeTopology for level 1 networks. bad net.root okay
#                           deepcopies net -> does *not* modify it
# if string=true, returns a string with network in parenthetical format
#                 ow returns the IOBuffer object
# need as input HybridNetwork, since QuartetNetwork does not have root
# input di=true if written for Dendroscope (without gammas)
# names=true, writes the names instead of node numbers, default true
# outgroup: place the root in the external edge of this taxon if possible,
# if none given, placed the root wherever possible
# printID=true, only print identifiable BL as determined by setNonIdBL!.
#         false by default. true inside snaq.
# multall = true, multiple alleles case
function writeTopologyLevel1(net0::HybridNetwork, di::Bool, str::Bool, names::Bool,outgroup::AbstractString, printID::Bool, roundBL::Bool, digits::Integer, multall::Bool)
    s = IOBuffer()
    writeTopologyLevel1(net0,s,di,names,outgroup,printID,roundBL,digits, multall)
    if(str)
        return String(s)
    else
        return s
    end
end

# warning: I do not want writeTopologyLevel1 to modify the network if outgroup is given! thus, we have updateRoot, and undoRoot
function writeTopologyLevel1(net0::HybridNetwork, s::IO, di::Bool, names::Bool,
           outgroup::AbstractString, printID::Bool, roundBL::Bool, digits::Integer, multall::Bool)
    global CHECKNET
    net = deepcopy(net0) #writeTopologyLevel1 needs containRoot, but should not alter net0
    # net.numBad == 0 || println("network with $(net.numBad) bad diamond I. Some γ and edge lengths t are not identifiable, although their γ * (1-exp(-t)) are.")
    if printID
        setNonIdBL!(net) # changes non identifiable BL to -1.0, except those in/below bad diamonds/triangles.
    end
    assignhybridnames!(net)
    if(net.numNodes == 1)
        print(s,string(net.node[net.root].number,";")) # error if 'string' is an argument name.
    else
        if(!isTree(net) && !net.cleaned)
            DEBUG && println("net not cleaned inside writeTopologyLevel1, need to run updateContainRoot")
            for n in net.hybrid
                flag,edges = updateContainRoot!(net,n)
                flag || error("hybrid node $(n.hybrid) has conflicting containRoot")
            end
        end
        updateRoot!(net,outgroup)
        #DEBUG && printEverything(net)
        CHECKNET && canBeRoot(net.node[net.root])
        if(multall)
            mergeLeaves!(net)
        end
        writeSubTree!(s, net ,di,names, roundBL,digits)
    end
    # outgroup != "none" && undoRoot!(net) # not needed because net is deepcopy of net0
    # to delete 2-degree node, for snaq.
end

writeTopologyLevel1(net::HybridNetwork,di::Bool,str::Bool,names::Bool,outgroup::AbstractString,printID::Bool) = writeTopologyLevel1(net,di,str,names,outgroup,printID, false,3, false)
# above: default roundBL=false (at unused digits=3 decimal places)
writeTopologyLevel1(net::HybridNetwork,printID::Bool) = writeTopologyLevel1(net,false, true,true,"none",printID, false, 3, false)
writeTopologyLevel1(net::HybridNetwork,outgroup::AbstractString) = writeTopologyLevel1(net,false, true,true,outgroup,true, false, 3, false)
writeTopologyLevel1(net::HybridNetwork,di::Bool,outgroup::AbstractString) = writeTopologyLevel1(net,di, true,true,outgroup,true, false, 3, false)

"""
`writeTopologyLevel1(net::HybridNetwork)`

writes the parenthetical format of a HybridNetwork object with many optional arguments:

- di=true: write in format for Dendroscope (default false)
- names=false: write the leaf nodes numbers instead of taxon names (default true)
- outgroup (string): name of outgroup to root the tree/network
- printID=true, only print branch lengths for identifiable egdes according to the snaq estimation procedure (default false)
- round: rounds branch lengths and heritabilities γ (default: true)
- digits: digits after the decimal place for rounding (defult: 3)

The topology may be written using a root different than net.root,
if net.root is incompatible with one of more hybrid node.
Missing hybrid names are written as "#Hi" where "i" is the hybrid node number if possible.
The network object is *not* modified.
""" #"
writeTopologyLevel1(net::HybridNetwork; di=false::Bool, string=true::Bool, names=true::Bool,outgroup="none"::AbstractString, printID=false::Bool, round=false::Bool, digits=3::Integer, multall=false::Bool) = writeTopologyLevel1(net, di, string, names,outgroup,printID, round,digits, multall)

# function to check if root is well-placed
# and look for a better place if not
# searches on net.node because net.root is the index in net.node
# if we search in net.edge, we then need to search in net.node
function updateRoot!(net::HybridNetwork, outgroup::AbstractString)
    checkroot = false
    if(outgroup == "none")
        DEBUG && println("no outgroup defined")
        checkroot = true
    else
        println("outgroup defined $(outgroup)")
        try
            index = getIndex(true,[isequal(outgroup,n.name) for n in net.node])
        catch
            error("outgroup $(outgroup) not in net.names $(net.names)")
        end
        index = getIndex(true,[isequal(outgroup,n.name) for n in net.node])
        node = net.node[index]
        node.leaf || error("outgroup $(outgroup) is not a leaf in net")
        length(net.node[index].edge) == 1 || error("strange leaf $(outgroup), node number $(net.node[index].number) with $(length(net.node[index].edge)) edges instead of 1")
        edge = net.node[index].edge[1]
        if(edge.containRoot)
            DEBUGC && println("creating new node in the middle of the external edge $(edge.number) leading to outgroup $(node.number)")
            othernode = getOtherNode(edge,node)
            removeEdge!(othernode,edge)
            removeNode!(othernode,edge)
            max_edge = maximum([e.number for e in net.edge]);
            max_node = maximum([e.number for e in net.node]);
            newedge = Edge(max_edge+1) #fixit: maybe this edge not identifiable, need to add that check
            newnode = Node(max_node+1,false,false,[edge,newedge])
            if(net.cleaned && !isTree(net) && !isempty(net.partition)) # fixit: this will crash if network estimated with snaq, and then manipulated
                part = whichPartition(net,edge)
                push!(net.partition[part].edges,newedge)
            end
            setNode!(edge,newnode)
            setNode!(newedge,newnode)
            setEdge!(othernode,newedge)
            setNode!(newedge,othernode)
            pushEdge!(net,newedge)
            pushNode!(net,newnode)
            t = edge.length
                setLength!(edge,t/2)
                setLength!(newedge,t/2)
            net.root = length(net.node) #last node is root
       else
            warn("external edge $(net.node[index].edge[1].number) leading to outgroup $(outgroup) cannot contain root, root placed wherever")
            checkroot = true
       end
    end
    if(checkroot && !isTree(net))
        checkRootPlace!(net)
    end
 end

# function to check if a node could be root
# by the containRoot attribute of edges around it
function canBeRoot(n::Node)
    !n.hybrid || return false
    #!n.hasHybEdge || return false #need to allow for some reason, check ipad notes
    !n.leaf || return false
    return any([e.containRoot for e in n.edge])
end

# function to delete the extra node created in updateRoot
# this extra node is needed to be able to compare networks with the distance function
# but if left in the network, everything crashes (as everything assumes three edges per node)
# fromUpdateRoot=true if called after updateRoot (in which case leaf has to be a leaf), ow it is used in readTopUpdate
function undoRoot!(net::HybridNetwork, fromUpdateRoot::Bool)
    if(length(net.node[net.root].edge) == 2)
        root = net.node[net.root]
        leaf = getOtherNode(root.edge[1],root).leaf ? getOtherNode(root.edge[1],root) : getOtherNode(root.edge[2],root)
        (fromUpdateRoot && leaf.leaf) || error("root should have one neighbor leaf which has to be the outgroup defined")
        deleteIntLeafWhile!(net,root,leaf);
    end
end

undoRoot!(net::HybridNetwork) = undoRoot!(net, true)

# function to read the .out file from snaq (optTopRuns) function
function readOutfile(file::AbstractString)
    try
        s = open(file)
    catch
        error("Could not find or open $(file) file");
    end
    s = open(file)
    line = readline(s)
    DEBUG && println("line read $(line)")
    c = line[1]
    if(c == '(')
       println("Estimated network from file $(file): $(line)")
       net = readTopologyUpdate(line)
    else
        error("output file $(filename).out does not contain a tree in the first line, instead it has $(line)")
    end
    return net
end

"""
`readSnaqNetwork(output file)`

function to read the estimated network from an .out file generated by the snaq function
"""
readSnaqNetwork(file::AbstractString) = readOutfile(file)


# function to change negative branch lengths to 1.0 for starting topology
# and to change big branch lengths to 10.0
# also uses setLength for all edges
function cleanBL!(net::HybridNetwork)
    ##println("missing branch lengths will be set to 1.0")
    for e in net.edge
        if(e.length < 0)
            setLength!(e,1.0)
        elseif(e.length > 10.0)
            setLength!(e,10.0)
        else
            setLength!(e,e.length)
        end
    end
end


# function to read multiple topologies
# - calls readInputTrees in readData.jl, which
#   calls readTopologyUpdate here, for level 1 networks.
# - read a file and create one object per line read
# (each line starting with "(" will be considered a topology)
# the file can have extra lines that are ignored
# returns an array of HybridNetwork objects (that can be trees)
function readMultiTopologyLevel1(file::AbstractString)
    readInputTrees(file)
end

"""
`readMultiTopology(file)`

Read a text file with a list of networks in parenthetical format (one per line).
Each network is read with `readTopology`.
Crash if a network is broken over several lines.
Return an array of HybridNetwork object.
"""
function readMultiTopology(file::AbstractString)
    s = open(file)
    numl = 1
    vnet = HybridNetwork[];
    for line in eachline(s)
        line = strip(line) # remove spaces
        c = isempty(line) ? "" : line[1]
        if(c == '(')
           try
               push!(vnet, readTopology(line,false)) # false for non-verbose
           catch(err)
               println("could not read tree on line $(numl) of file $file. error was this:")
               rethrow(err)
           end
        end
        numl += 1
    end
    close(s)
    return vnet
end

"""
    writeMultiTopology(nets, file_name; append=false)
    writeMultiTopology(nets, IO)

Write an array of networks in parenthetical extended Newick format, one network per line.
Use the option append=true to append to the file. Otherwise, the default is to create a new
file or overwrite it, if it already existed.
Each network is written with `writeTopology`.

# Examples #"
```
julia> net = [readTopology("(D,((A,(B)#H7:::0.864):2.069,(F,E):3.423):0.265,(C,#H7:::0.1361111):10);"),
              readTopology("(A,(B,C));"),readTopology("(E,F);"),readTopology("(G,H,F);")];

julia> writeMultiTopology(net, "fournets.net") # to (over)write to file "fournets.net"
julia> writeMultiTopology(net, "fournets.net", append=true) # to append to this file
julia> writeMultiTopology(net, STDOUT)         # to write to the screen (standard out)
(D,((A,(B)#H7:::0.864):2.069,(F,E):3.423):0.265,(C,#H7:::0.1361111):10.0);
(A,(B,C));
(E,F);
(G,H,F);
```
""" #"
function writeMultiTopology(n::Vector{HybridNetwork},file::AbstractString; append::Bool=false)
    mode = (append ? "a" : "w")
    s = open(file, mode)
    writeMultiTopology(n,s)
    close(s)
end

function writeMultiTopology(net::Vector{HybridNetwork},s::IO)
    for i in 1:length(net)
      try
        # writeTopologyLevel1(net[i],s,false,true,"none",false,false,3)
        writeTopology(net[i],s) # no rounding, not for dendroscope
        write(s,"\n")
      catch err
        if isa(err, RootMismatch) # continue writing other networks in list
            warn("\nError with topology $i:\n" * err.msg)
        else rethrow(err); end
      end
    end
end


"""
    writeTopology(net)
    writeTopology(net, filename)

write the parenthetical extended Newick format of a HybridNetwork object, as a string or to a file.
Optional arguments (default values):

- di (false): write in format for Dendroscope
- round (false): rounds branch lengths and heritabilities γ
- digits (3): digits after the decimal place for rounding

If the current root placement is not admissible, other placements are tried.
The network is updated with this new root placement, if successful.
"""
function writeTopology(n::HybridNetwork, file::AbstractString; append::Bool=false,
        round=false::Bool, digits=3::Integer, di=false::Bool) # keyword arguments
    mode = (append ? "a" : "w")
    s = open(file, mode)
    writeTopology(n,s,round,digits,di)
    write(s,"\n")
    close(s)
end

function writeTopology(n::HybridNetwork;
        round=false::Bool, digits=3::Integer, di=false::Bool) # keyword arguments
    s = IOBuffer()
    writeTopology(n,s,round,digits,di)
    return String(s)
end

function writeTopology(net::HybridNetwork, s::IO,
        round=false::Bool, digits=3::Integer, di=false::Bool) # optional arguments
    # check/find admissible root: otherwise could be trapped in infinite loop
    rootsaved = net.root
    changeroot = false
    msg = ""
    try
        directEdges!(net)
    catch err
        if isa(err, RootMismatch)
            println(err.msg * "\nCannot write topology with current root.")
            changeroot = true
        else rethrow(err); end
    end
    while changeroot
        for e in net.edge
          # parents of hybrid edges should be sufficient, but gives weird look
          #if e.hybrid
            i = getIndex(e.node[e.isChild1? 2 : 1], net)
            net.root = i
            try
                directEdges!(net)
                print("Setting root at node $(net.node[i].number) (net.root = $i)\n\n")
                print(msg)
                changeroot = false
                break # stop loop over edges
            end
          #end
        end
        if changeroot # none of hybrid edges worked
            net.root = rootsaved
            throw(RootMismatch("Could not find admissible root. Cannot write topology."))
            changeroot=false # safety exit of while (but useless)
        end
    end
    # finally, write parenthetical format
    writeSubTree!(s,net,di,true,round,digits)
    # names = true: to print leaf names (labels), not numbers
    ## printID = false: print all branch lengths, not just identifiable ones
end


###############################################################################
## Generate symetric tree
###############################################################################

"""
    symmetricTree(n, i=1)

Create a string with a symmetric tree with 2^n tips, numbered from i to i+2^n-1.
All the branch length are set equal to 1.
The tree can be created with function readTopology.
"""
function symmetricTree(n::Int, ell::Real, i=1::Int)
    # Build tree
    tree = "A$(i-1+2^n):$(ell)"
    if n==0 return("("*"A$(i-1+2^n):0"*");") end
    for k in 1:(n-1)
        tree = "(" * tree * "," * tree * "):$(ell)"
    end
    tree = "(" * tree * "," * tree * ");"
    # Rename tips
    for k in (2^n-1):-1:1
        tree = replace(tree, "A$(i-1+k+1):$(ell)", "A$(i-1+k):$(ell)", k)
    end
    return(tree)
end

"""
    symmetricNet(n, i, j, gamma)

Create a string with a symmetric net with 2^n tips, numbered from 1 to 2^n
All the branch length are set equal to 1.
One hybrid branch, going from level i to level j is added, with weigth gamma.
The tree can be created with function readTopology.
"""
function symmetricNet(n::Int, i::Int, j::Int, gamma::Real, ell::Real)
    # Checks
    if (n < i || i < j || j < 1) error("Must be n > i > j > 0") end
    # Underlying tree
    tree = symmetricTree(n, ell)
    ## start hyb
    op = "(A1:$(ell)"
    clo = "A$(2^(i-1)):$(ell)):$(ell)"
    for k in 3:i
        op = "("*op
        clo = clo*"):$(ell)"
    end
    clobis = clo[1:(length(clo)-length("$(ell)"))]*"$(0.5*ell)"
    tree = replace(tree, op, "(#H:$(ell)::$(gamma),"*op)
    tree = replace(tree, clo, clobis*"):$(0.5*ell)")
    ## end hyb
    op = "A$(2^(i-1)+1):$(ell)"
    clo = "A$(2^(i-1) + 2^(j-1)):$(ell)"
    for k in 2:j
        op = "("*op
        clo = clo*"):$(ell)"
    end
    clobis = clo[1:(length(clo)-length("$(ell)"))]*"$(0.5*ell)"
    tree = replace(tree, op, "("*op)
    tree = replace(tree, clo, clobis*")#H:$(0.5*ell)::$(1-gamma)")
    return(tree)
end


"""
    symmetricNet(n, h, gamma)

Create a string with a symmetric net with 2^n tips, numbered from 1 to 2^n
The total height of the network is set to 1.
Hybrids are added from level h to h-1 symmetrically.
"""
function symmetricNet(n::Int, h::Int, gamma::Real, i=1::Int)
    # Checks
    if (n < h || h < 2) error("Must be n >= h > 1.") end
    # length of branch
    ell = 1.0/n
    # Element net
    net = symmetricNet(h, h, h-1, gamma, ell)
    # Iterate
    if n==h return(net) end
    net = chop(net)
    for k in 1:(n-h)
        net = "(" * net * ":$(ell)," * net * ":$(ell))"
    end
    net = net * ";"
    # Rename hybrids
    net = replace(net, "H", "H$(2^(n-h))")
    for k in (2^(n-h)-1):-1:1
        net = replace(net, "H$(k+1)", "H$(k)", 2*k)
    end
    # Rename tips
    for k in (2^h):-1:1
        net = replace(net, "A$(k):", "A$(i-1+2^n):")
    end
    for k in (2^n-1):-1:1
        net = replace(net, "A$(i-1+k+1):", "A$(i-1+k):", k)
    end
    return(net)
end<|MERGE_RESOLUTION|>--- conflicted
+++ resolved
@@ -128,7 +128,6 @@
     return !isspace(c) && c != '(' && c != ')' && c != '[' && c != ']' && c != ':' && c != ';' && c != ',' #&& c != '.'
 end
 
-<<<<<<< HEAD
 """parseRemainingSubtree! - Helper function for readSubtree!\n
 Called once a `(` has been read in a tree topology and reads until the corresponding `)` has been found.\n
 This function performs the recursive step for readSubtree!\n
@@ -149,47 +148,7 @@
         elseif (c != ',')
             a = readstring(s);
             error("Expected right parenthesis after left parenthesis $(numLeft[1]-1) but read $(c). The remainder of line is $(a).")
-=======
-# aux function to read subtree
-# input: s IOStream/IOBuffer
-# warning: reads additional info :length:bootstrap:gamma
-# warning: allows for name of internal nodes without # after: (1,2)A,...
-# warning: warning if hybrid edge without gamma value, warning if gamma value (ignored) without hybrid edge
-# modified from original Cecile c++ code to allow polytomies
-function readSubtree!(s::IO, parent::Node, numLeft::Array{Int,1}, net::HybridNetwork, hybrids::Array{String,1}, index::Array{Int,1})
-    c = peekskip(s)
-    e = nothing;
-    hasname = false; # to know if the current node has name
-    pound = false;
-    if(c =='(')
-       numLeft[1] += 1
-       DEBUGC && println(numLeft)
-       n = Node(-1*numLeft[1],false);
-       DEBUG && println("creating node $(n.number)")
-       cind = 1;
-       keepon = true;
-       c = readskip!(s)
-       while (keepon)
-           bl = readSubtree!(s,n,numLeft,net,hybrids,index)
-           c = advance!(s,c,numLeft)
-           if (c == ')')
-               keepon = false
-           elseif (c != ',')
-               a = readstring(s);
-               error("Expected right parenthesis after left parenthesis $(numLeft[1]-1) but read $(c). The remainder of line is $(a).")
-           end
        end
-        c = peekskip(s);
-        if(isalnum(c) || isValidSymbol(c) || c == '#') # internal node has name
-            hasname = true;
-            num,name,pound = readNum(s,c,net,numLeft);
-            n.number = num;
-            c = peekskip(s);
-            #if(!pound)
-            #    warn("internal node with name without it being a hybrid node. node name might be meaningless after tree modifications.")
-            #end
->>>>>>> f1568fd5
-        end
     end
     return n
 end
@@ -295,7 +254,6 @@
     if (c != ':')
         return -1
     end
-<<<<<<< HEAD
     c = peekchar(s)
     if (isdigit(c) || in(c, [',', 'e', '-']))
         return readFloat(s,c)
@@ -330,62 +288,6 @@
         if(c == ':')
             c = read(s,Char);
             c = peekchar(s);
-=======
-    c = peekskip(s);
-    if(c == ':')
-        c = readskip!(s);
-        c = peekskip(s);
-        if(isdigit(c) || in(c, ['.','e','-']))
-            length = readFloat(s,c);
-            #setLength!(e,length); # e.length = length # do not use setLength because it does not allow BL too negative
-            e.length = length
-            c = peekskip(s);
-            if(c == ':')
-                c = readskip!(s);
-                c = peekskip(s);
-                if(isdigit(c) || in(c, ['.','e','-']))
-                    length = readFloat(s,c); #bootstrap value
-                    c = peekskip(s);
-                    if(c == ':')
-                        c = read(s, Char);
-                        c = peekskip(s);
-                        if(isdigit(c) || in(c, ['.','e','-']))
-                            length = readFloat(s,c); #gamma
-                            if(!e.hybrid)
-                                warn("gamma read for current edge $(e.number) but it is not hybrid, so gamma=$(length) ignored")
-                            else
-                                setGamma!(e,length, false, true);
-                            end
-                        else
-                            warn("third colon : without gamma value after in $(numLeft[1]-1) left parenthesis, ignored")
-                        end
-                    else
-                        e.hybrid ? error("hybrid edge $(e.number) read but without gamma value in left parenthesis $(numLeft[1]-1)") : nothing
-                    end
-                elseif(c == ':')
-                    c = read(s, Char);
-                    c = peekskip(s);
-                    if(isdigit(c) || in(c, ['.','e','-']))
-                        length = readFloat(s,c); #gamma
-                        if(!e.hybrid)
-                            warn("gamma read for current edge $(e.number) but it is not hybrid, so gamma=$(length) ignored")
-                        else
-                            setGamma!(e,length, false, true);
-                        end
-                    else
-                        warn("third colon : without gamma value after in $(numLeft[1]-1) left parenthesis, ignored.")
-                    end
-                else
-                    warn("second colon : read without any double in left parenthesis $(numLeft[1]-1), ignored.")
-                end
-            else
-                e.gamma = e.hybrid ? -1.0 : 1.0 # set missing gamma to -1.0
-            end
-        elseif(c == ':')
-            e.length = -1.0 # do not use setLength because it does not allow BL too negative
-            c = readskip!(s);
-            c = peekskip(s);
->>>>>>> f1568fd5
             if(isdigit(c) || in(c, ['.','e','-']))
                 length = readFloat(s,c); #bootstrap value
                 c = peekskip(s);
