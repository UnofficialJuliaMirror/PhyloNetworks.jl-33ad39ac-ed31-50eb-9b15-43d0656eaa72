"""
`undirectedOtherNetworks(net::HybridNetwork)`

Returns a vector of HybridNetwork object, obtained by switching the hybrid node to other nodes inside its cycle. Optional argument is outgroup. If outgroup is specified, then networks conflicting with the placement of the root are avoided.

# Example #"
```julia
julia> net = readTopology("(A:1.0,((B:1.1,#H1:0.2::0.2):1.2,(((C:0.52,(E:0.5)#H2:0.02::0.7):0.6,(#H2:0.01::0.3,F:0.7):0.8):0.9,(D:0.8)#H1:0.3::0.8):1.3):0.7):0.1;");
julia> vnet = undirectedOtherNetworks(net)
```
""" #"
# function to give all the networks obtained from moving the hybrid node
# inside its cycle
# WARNING: assumes net has all the attributes. It is called inside optTopRuns only
# Potential bug: if new node is -1, then inCycle will become meaningless: changed in readSubTree here
# WARNING: does not update partition, because only thing to change is hybrid node number
## insideSnaq=true means that all attributes are perfect
function undirectedOtherNetworks(net0::HybridNetwork; outgroup="none"::AbstractString, insideSnaq=false::Bool)
    global DEBUG
    if(!insideSnaq)
        net0 = readTopologyLevel1(writeTopologyLevel1(net0))
    end
    otherNet = HybridNetwork[]
    for i in 1:net0.numHybrids #need to do for by number, not node
        net = deepcopy(net0) # to avoid redoing attributes after each cycle is finished
        ## undo attributes at current hybrid node:
        hybrid = net.hybrid[i]
        nocycle, edgesInCycle, nodesInCycle = identifyInCycle(net,hybrid);
        DEBUG && println("nodesInCycle are: $([n.number for n in nodesInCycle])")
        !nocycle || error("the hybrid node $(hybrid.number) does not create a cycle")
        edgesRoot = identifyContainRoot(net,hybrid);
        edges = hybridEdges(hybrid);
        undoGammaz!(hybrid,net);
        othermaj = getOtherNode(edges[1],hybrid)
        edgesmaj = hybridEdges(othermaj)
        if(edgesmaj[3].containRoot) #if containRoot=true, then we need to undo
            undoContainRoot!(edgesRoot);
        end
        ## changes to new hybrid node:
        for newn in nodesInCycle
            if(newn.number != hybrid.number) # nodesInCycle contains the hybrid too
                newnet = deepcopy(net)
                newnocycle, newedgesInCycle, newnodesInCycle = identifyInCycle(newnet,newnet.hybrid[i]);
                !newnocycle || error("the hybrid node $(newnet.hybrid[i].number) does not create a cycle")
                ind = getIndexNode(newn.number,newnet) # find the newn node in the new network
                DEBUG && println("moving hybrid to node $(newnet.node[ind].number)")
                hybridatnode!(newnet, newnet.hybrid[i], newnet.node[ind])
                DEBUG && printEdges(newnet)
                DEBUG && printNodes(newnet)
                undoInCycle!(newedgesInCycle, newnodesInCycle);
                DEBUG && printEdges(newnet)
                DEBUG && printNodes(newnet)
                ##undoPartition!(net,hybrid, edgesInCycle)
                success, hybrid0, flag, nocycle, flag2, flag3 = updateAllNewHybrid!(newnet.node[ind], newnet, false,false,false)
                if(success)
                    DEBUG && println("successfully added new network: $(writeTopologyLevel1(newnet))")
                    push!(otherNet,newnet)
                else
                    println("the network obtained by putting the new hybrid in node $(newnet.node[ind].number) is not good, inCycle,gammaz,containRoot: $([flag,flag2,flag3]), we will skip it")
                end
            end
        end
    end
    # check root in good position
    if(outgroup == "none")
        for n in otherNet
            !isTree(n) && checkRootPlace!(n, verbose=false)
        end
        return otherNet
    else ## root already in good place
        DEBUG && println("we will remove networks contradicting the outgroup in undirectedOtherNetworks")
        whichKeep = ones(Bool,length(otherNet)) # repeats 'true'
        i = 1
        for n in otherNet
            if(!isTree(n))
                try
                    checkRootPlace!(n, verbose=true, outgroup=outgroup)
                catch
                    DEBUG && println("found one network incompatible with outgroup")
                    DEBUG && println("$(writeTopologyLevel1(n))")
                    whichKeep[i] = false
                end
            end
            i = i+1;
        end
        return otherNet[whichKeep]
    end
end

# function to change the hybrid node in a cycle
# will try to update incycle inside
"""
`hybridatnode!(net::HybridNetwork, nodeNumber::Integer)`

Changes the hybrid in a cycle to the node with number `nodeNumber`.
This node must be in one (and only one) cycle, otherwise an error will be thrown.

# Example #"
```julia
julia> net = readTopology("(A:1.0,((B:1.1,#H1:0.2::0.2):1.2,(((C:0.52,(E:0.5)#H2:0.02::0.7):0.6,(#H2:0.01::0.3,F:0.7):0.8):0.9,(D:0.8)#H1:0.3::0.8):1.3):0.7):0.1;");
julia> plot(net, showNodeNumber=true)
julia> hybridatnode!(net, -4)
julia> plot(net)
```
""" #"
function hybridatnode!(net::HybridNetwork, nodeNumber::Integer)
    undoInCycle!(net.edge, net.node)
    for n in net.hybrid
        flag, nocycle, edgesInCycle, nodesInCycle = updateInCycle!(net,n);
        flag || error("not level1 network, hybrid $(n.number) cycle intersects another cycle")
        !nocycle || error("strange network without cycle for hybrid $(n.number)")
    end
    ind = 0
    try
        ind = getIndexNode(nodeNumber,net)
    catch
        error("cannot set node $(nodeNumber) as hybrid because it is not part of net")
    end
    net.node[ind].inCycle != -1 || error("node $(nodeNumber) is not part of any cycle, so we cannot make it hybrid")
    indhyb = 0
    try
        indhyb = getIndexNode(net.node[ind].inCycle,net)
    catch
        error("cannot find the hybrid node with number $(net.node[ind].inCycle)")
    end
    hybrid = net.node[indhyb]
    hybridatnode!(net,hybrid,net.node[ind])
    return net
end

# auxiliary function to change the hybrid node inside a cycle to another node
# WARNING: it assumes all the attributes are correct
# it is called by hybridatnode! with node number as input, and it is called
# by undirectedOtherNetworks
function hybridatnode!(net::HybridNetwork, hybrid::Node, newNode::Node)
    hybrid.hybrid || error("node $(hybrid.number) should be hybrid, but it is not")
    hybedges = hybridEdges(hybrid)
    makeEdgeTree!(hybedges[1],hybrid)
    makeEdgeTree!(hybedges[2],hybrid)
    hybedges[1].inCycle = hybrid.number #just to keep attributes ok
    hybedges[2].inCycle = hybrid.number
    switchHybridNode!(net,hybrid,newNode)
    found = false
    for e in newNode.edge
        if(e.inCycle == hybrid.number)
            if(!found)
                found = true
                makeEdgeHybrid!(e,newNode, 0.51, switchHyb=true) #first found, major edge, need to optimize gamma anyway
                ##e.gamma = -1
                ##e.containRoot = true ## need attributes like in snaq
            else
                makeEdgeHybrid!(e,newNode, 0.49, switchHyb=true) #second found, minor edge
                ##e.gamma = -1
                ##e.containRoot = true
            end
        end
    end
end

# function to change the hybrid node in a cycle
# does not assume that the network was read with readTopologyUpdate
# does not modify net0 because it needs to update all attributes
# so, it returns the new network
function hybridatnode(net0::HybridNetwork, nodeNumber::Integer)
    net = readTopologyLevel1(writeTopologyLevel1(net0)) # we need inCycle attributes
    ind = 0
    try
        ind = getIndexNode(nodeNumber,net)
    catch
        error("cannot set node $(nodeNumber) as hybrid because it is not part of net")
    end
    net.node[ind].inCycle != -1 || error("node $(nodeNumber) is not part of any cycle, so we cannot make it hybrid")
    indhyb = 0
    try
        indhyb = getIndexNode(net.node[ind].inCycle,net)
    catch
        error("cannot find the hybrid node with number $(net.node[ind].inCycle)")
    end
    hybrid = net.node[indhyb]
    hybrid.hybrid || error("node $(hybrid.number) should be hybrid, but it is not")
    hybedges = hybridEdges(hybrid)
    makeEdgeTree!(hybedges[1],hybrid)
    makeEdgeTree!(hybedges[2],hybrid)
    hybedges[1].inCycle = hybrid.number #just to keep attributes ok
    hybedges[2].inCycle = hybrid.number
    switchHybridNode!(net,hybrid,net.node[ind])
    found = false
    for e in net.node[ind].edge
        if(e.inCycle == hybrid.number)
            if(!found)
                found = true
                makeEdgeHybrid!(e,net.node[ind], 0.51, switchHyb=true) #first found, major edge, need to optimize gamma anyway
                e.gamma = -1
                e.containRoot = true
            else
                makeEdgeHybrid!(e,net.node[ind], 0.49, switchHyb=true) #second found, minor edge
                e.gamma = -1
                e.containRoot = true
            end
        end
    end
    return net
end


"""
    rootatnode!(HybridNetwork, nodeNumber::Integer; index=false::Bool)
    rootatnode!(HybridNetwork, Node)
    rootatnode!(HybridNetwork, nodeName::AbstractString)

Roots the network/tree object at the node with name 'nodeName' or
number 'nodeNumber' (by default) or with index 'nodeNumber' if index=true.
Attributes isChild1 and containRoot are updated along the way.
Use `plot(net, showNodeNumber=true, showEdgeLength=false)` to
visualize and identify a node of interest.

Returns the network.

Warnings:

- If the node is a leaf, the root will be placed along
  the edge adjacent to the leaf, with a message. This might add a new node.
- If the desired root placement is incompatible with one or more hybrids, then

  * a RootMismatch error is thrown
  * the input network will still have some attributes modified.

See also: `rootonedge!`.
"""
function rootatnode!(net::HybridNetwork, node::Node)
    rootatnode!(net, node.number, index=false)
end

function rootatnode!(net::HybridNetwork, nodeName::AbstractString)
    tmp = findin([n.name for n in net.node], [nodeName])
    if length(tmp)==0
        error("node named $nodeName was not found in the network.")
    elseif length(tmp)>1
        error("several nodes were found with name $nodeName.")
    end
    rootatnode!(net, tmp[1], index=true)
end

function rootatnode!(net::HybridNetwork, nodeNumber::Integer; index=false::Bool)
    ind = nodeNumber # good if index=true
    if !index
      try
        ind = getIndexNode(nodeNumber,net)
      catch
        error("cannot set node $(nodeNumber) as root because it is not part of net")
      end
    elseif ind > length(net.node)
        error("node index $ind too large: the network only has $(length(net.node)) nodes.")
    end
    if net.node[ind].leaf
        info("node $(net.node[ind].number) is a leaf. Will create a new node if needed, to set taxon \"$(net.node[ind].name)\" as outgroup.")
        length(net.node[ind].edge)==1 || error("leaf has $(length(net.node[ind].edge)) edges!")
        pn = getOtherNode(net.node[ind].edge[1], net.node[ind])
        if length(pn.edge) <= 2 # if parent of leaf has degree 2, use it as new root
            rootatnode!(net, pn.number)
        else # otherwise, create a new node between leaf and its parent
            rootonedge!(net,net.node[ind].edge[1])
        end
    else
        rootsaved = net.root
        net.root = ind
        try
          directEdges!(net)
        catch e
          if isa(e, RootMismatch) # new root incompatible with hybrid directions: revert back
            println("RootMismatch: ", e.msg, "\nReverting to old root position.")
            net.root = rootsaved
          end
          rethrow(e)
        end
        if (net.root != rootsaved && length(net.node[rootsaved].edge)==2)
            fuseedgesat!(rootsaved,net) # remove old root node if degree 2
        end
        return net
    end
end


"""
    rootonedge!(HybridNetwork, edgeNumber::Integer; index=false::Bool)
    rootonedge!(HybridNetwork, Edge)

Roots the network/tree object along an edge with number 'edgeNumber' (by default)
or with index 'edgeNumber if index=true. Attributes isChild1 and containRoot are
updated along the way.

This adds a new node and a new edge to the network.
Use `plot(net, showEdgeNumber=true, showEdgeLength=false)` to
visualize and identify an edge of interest.

See also: `rootatnode!`.
"""
function rootonedge!(net::HybridNetwork, edge::Edge)
    rootonedge!(net, edge.number, index=false)
end

function rootonedge!(net::HybridNetwork, edgeNumber::Integer; index=false::Bool)
    ind = edgeNumber # good if index=true
    if !index
      try
        ind = getIndexEdge(edgeNumber,net)
      catch
        error("cannot set root along edge $(edgeNumber): no such edge in network")
      end
    elseif ind > length(net.edge)
        error("edge index $ind too large: the network only has $(length(net.edge)) edges.")
    end
    rootsaved = net.root
    net.root = breakedge!(net.edge[ind],net)
    try
      directEdges!(net)
    catch e
      if isa(e, RootMismatch) # new root incompatible with hybrid directions: revert back
        println("RootMismatch: ", e.msg, "\nReverting to old root position.")
        fuseedgesat!(net.root,net) # reverts breakedge!
        net.root = rootsaved
      end
      rethrow(e)
    end
    if (net.root != rootsaved && length(net.node[rootsaved].edge)==2)
        fuseedgesat!(rootsaved,net) # remove old root node if degree 2
    end
    return net
end

"""
`breakedge!(Edge, HybridNetwork)`

breaks an edge into 2 edges (each of length half that of original edge).
creates new node of degree 2. Useful to root network along an edge.

warning: updates `isChild1` and `containRoot`, but
does NOT update attributes like: inCycle, partition, gammaz, etc.

returns the index of the newly created node in the network
"""
function breakedge!(edge::Edge, net::HybridNetwork)
    pn = edge.node[edge.isChild1 ? 2 : 1] # parent node
    # new child edge = old edge, same hybrid attribute
    removeEdge!(pn,edge)
    removeNode!(pn,edge)
    max_edge = maximum([e.number for e in net.edge]);
    max_node = maximum([e.number for e in net.node]);
    newedge = Edge(max_edge+1) # create new parent (tree) edge
    newnode = Node(max_node+1,false,false,[edge,newedge]) # tree node
    setNode!(edge,newnode) # newnode comes 2nd, and parent node along 'edge'
    edge.isChild1 = true
    setNode!(newedge,newnode) # newnode comes 1st in newedge, but child node
    newedge.isChild1 = true
    setEdge!(pn,newedge)
    setNode!(newedge,pn) # pn comes 2nd in newedge
    if edge.length == -1.0
        newedge.length = -1.0
    else
        edge.length /= 2
        newedge.length = edge.length
    end
    newedge.containRoot = edge.containRoot
    pushEdge!(net,newedge)
    pushNode!(net,newnode)
    return length(net.node) # index of newnode: last one pushed to net.node
end

"""
`fuseedgesat!(i::Integer,net::HybridNetwork)`

Removes `i`th node in net.node, if it is of degree 2.
The parent and child edges of this node are fused.
Reverts the action of breakedge!.

returns the fused edge.
"""
function fuseedgesat!(i::Integer, net::HybridNetwork)
    i <= length(net.node) ||
      error("node index $i too large: only $(length(net.node)) nodes in the network.")
    length(net.node[i].edge) == 2 ||
      error("can't fuse edges at node number $(net.node[i].number): connected to $(length(net.node[i].edge)) edges.")
    !(net.node[i].edge[1].hybrid && net.node[i].edge[2].hybrid) ||
      error("can't fuse edges at node number $(net.node[i].number): connected to exactly 2 hybrid edges")
    j = indmax([e.number for e in net.node[i].edge])
    pe = net.node[i].edge[j] # edge to remove: pe.number > ce.number
    if pe.hybrid             #                 unless it's a hybrid
        ce = pe # keep ce, the hybrid edge -> keep its isMajor & gamma.
        pe = net.node[i].edge[j==1 ? 2 : 1] # remove non-hybrid edge
    else
        ce = net.node[i].edge[j==1 ? 2 : 1] # edge to keep
    end
    isnodeiparent = (net.node[i] ≡ ce.node[ce.isChild1 ? 2 : 1])
    (!ce.hybrid || isnodeiparent) ||
      error("node $(net.node[i].number) has 1 tree edge ($(pe.number)) and 1 hybrid edge ($(ce.number)), but is child of the hybrid edge.")
    pn = getOtherNode(pe,net.node[i])
    removeEdge!(net.node[i],ce) # perhaps useless. in case gc() on ith node affects its edges.
    removeNode!(net.node[i],ce)
    removeEdge!(pn,pe)          # perhaps useless. in case gc() on pe affects its nodes.
    removeNode!(pn,pe)
    setEdge!(pn,ce)
    setNode!(ce,pn)             # pn comes 2nd in ce now.
    ce.isChild1 = isnodeiparent # to retain same direction as before.
    ce.length = addBL(ce.length, pe.length)
    if net.root==i # if `node` was the root, new root = pn
        net.root = getIndex(pn,net)
    end
    deleteNode!(net,net.node[i])
    deleteEdge!(net,pe,part=false) # do not update partitions. irrelevant for networks of level>1.
    return ce
end

#-----------------------------------------------------------------#
#      older functions, mostly unused now.                        #
#                                                                 #
#      they heavily require branch lengths, a level-1 network,    #
#      and do a lot of work to update all associated attributes.  #
#      previously in descriptive.jl                               #
#-----------------------------------------------------------------#
# function to re root on a node
# resolve=true, a branch of length=0 is
# added if node is internal if node is leaf, root(net,outgroup) is
# called, so a new node is created on external edge
function root!(net::HybridNetwork, node::Node, resolve::Bool)
    global DEBUG
    node.hybrid && error("node $(node.number) is hybrid, cannot root network on a hybrid node")
    if(node.leaf)
        info("node $(node.number) is a leaf, so we will root as an outgroup if possible")
        root!(net,node.name)
    else
        if(!isTree(net))
            if(!net.cleaned)
                DEBUG && println("net not cleaned inside root, need to run updateCR")
                for n in net.hybrid
                    flag,edges = updateContainRoot!(net,n)
                    flag || error("hybrid node $(n.hybrid) has conflicting containRoot")
                end
            end
        end
        if(canBeRoot(node))
            try
                ind = getIndex(node,net)
            catch
                error("cannot set node $(node.number) as root because it is not part of net")
            end
            ind = getIndex(node,net)
            net.root = ind
            if(resolve)
                resolve!(net,node)
            end
            directEdges!(net)
        else
            warn("node $(node.number) cannot be root, will leave root as is")
        end
    end
end

"""
    root!(net::HybridNetwork, nodeNumber::Integer, resolve::Bool)
    root!(net::HybridNetwork, nodeNumber::Integer)`

Roots the network/tree object at the node with number 'nodeNumber'.
With resolve=true, the polytomy at the root is resolved arbitrarily (??) with a branch of length 0.
The second version uses resolve=false, that is, a polytomy is left at the root.
"""
function root!(net::HybridNetwork, nodeNum::Integer, resolve::Bool)
    try
        ind = getIndexNode(nodeNum,net)
    catch
        error("cannot set node $(nodeNum) as root because it is not part of net")
    end
    ind = getIndexNode(nodeNum,net)
    root!(net,net.node[ind],resolve)
end

##root!(net::HybridNetwork, nodeNum::Integer) = root!(net, nodeNum, false)

# function to resolve an internal node for root function
function resolve!(net::HybridNetwork, node::Node)
    length(node.edge) == 3 || error("node $(node.number) has $(length(node.edge)) edges instead of 3")
    !node.hybrid || error("node $(node.number) is hybrid and cannot root/resolve on hybrid node")
    canBeRoot(node) || error("cannot resolve root in node $(node.number) because it cannot be root to begin with")
    if(net.cleaned)
        if(node.inCycle == -1) #node not in cycle
            done=false
            for e in node.edge
                if(e.containRoot)
                    done = true
                    newNodeResolve!(net,e,node)
                    net.root = length(net.node) #last node is root
                    break
                end
            end
            done || error("not found edge to contain root for node $(node.number)")
        else
            done = false
            for e in node.edge
                if(e.inCycle == -1 && e.containRoot)
                    done = true
                    newNodeResolve!(net,e,node)
                    net.root = length(net.node) #last node is root
                    break
                end
            end
            done || error("strange: not found edge to contain root not in cycle for node $(node.number) even when node can be root")
        end
    else # net not cleaned
        if(!node.hasHybEdge)
            done=false
            for e in node.edge
                if(!e.hybrid)
                    done = true
                    newNodeResolve!(net,e,node)
                    net.root = length(net.node) #last node is root
                    break
                end
            end
            done || error("not found edge to contain root for node $(node.number)")
        else
            done = false
            for e in node.edge
                if(e.inCycle == -1 && e.containRoot)
                    done = true
                    newNodeResolve!(net,e,node)
                    net.root = length(net.node) #last node is root
                    break
                end
            end
            done || error("strange: not found edge to contain root not in cycle for node $(node.number) even when node can be root")
        end
    end
end

# function to create new node in edge for resolve
function newNodeResolve!(net::HybridNetwork,e::Edge, node::Node)
    removeEdge!(node,e)
    removeNode!(node,e)
    max_edge = maximum([e.number for e in net.edge]);
    max_node = maximum([e.number for e in net.node]);
    newedge = Edge(max_edge+1)
    newnode = Node(max_node+1,false,false,[e,newedge])
    if(net.cleaned && !isTree(net))
        part = whichPartition(net,e)
        push!(net.partition[part].edges,newedge)
    end
    setNode!(e,newnode)
    setNode!(newedge,newnode)
    setEdge!(node,newedge)
    setNode!(newedge,node)
    pushEdge!(net,newedge)
    pushNode!(net,newnode)
    t = e.length
    setLength!(e,t/2)
    setLength!(newedge,t/2)
end

# function to root a network on an outgroup
# (single taxon)
# !!bug warning!! If 'outgroup' is already an outgroup, then an extra node
#    of degree 2 is created, in addition to the root (already of degree 2)
"""
`root!(net::HybridNetwork, outgroup::AbstractString)`

Roots the network/tree object along the external edge leading to the taxon named 'outgroup'.
"""
function root!(net::HybridNetwork, outgroup::AbstractString)
    global DEBUG
    if(!isTree(net))
        if(!net.cleaned)
            DEBUG && println("net not cleaned inside root, need to run updateCR")
            for n in net.hybrid
                flag,edges = updateContainRoot!(net,n)
                flag || error("hybrid node $(n.hybrid) has conflicting containRoot")
            end
        end
    end
    updateRoot!(net,outgroup)
    directEdges!(net)
end

"""
    root!(net::HybridNetwork, edge::Edge)
    root!(net::HybridNetwork, edgeNumber::Integer)

Roots the network/tree object along an edge with number 'edgeNumber'.
This adds a new node (and a new edge) to the network.
Use plot(net, showEdgeNumber=true, showEdgeLength=false) to
visualize and identify an edge of interest.
"""
function root!(net::HybridNetwork, edgeNum::Integer)
    ind=0 # to declare outside of try/catch
    try
        ind = getIndexEdge(edgeNum,net)
    catch
        error("cannot set node $(nodeNum) as root because it is not part of net")
    end
    root!(net,net.edge[ind])
end

function root!(net::HybridNetwork, edge::Edge)
    isEdgeNumIn(edge,net.edge) || error("edge $(edge.number) not in net")
    !edge.hybrid || error("cannot put root on hybrid edge at the moment")
    node1 = edge.node[1]
    node2 = edge.node[2]
    removeEdge!(node2,edge)
    removeNode!(node2,edge)
    max_edge = maximum([e.number for e in net.edge]);
    max_node = maximum([e.number for e in net.node]);
    newedge = Edge(max_edge+1,0.0) # length 0 for new edge. half that of edge instead?
    newnode = Node(max_node+1,false,false,[edge,newedge])
    setNode!(newedge,newnode)
    setNode!(newedge,node2)
    setEdge!(node2,newedge)
    setNode!(edge, newnode)
    pushEdge!(net,newedge)
    pushNode!(net,newnode)
    if(edge.inCycle != -1)
        newedge.inCycle = edge.inCycle
        newnode.inCycle = edge.inCycle
    end
    root!(net,newnode,false)
end

#-----------------------------------------------------------------#
#        end of older (unused) functions                          #
#-----------------------------------------------------------------#


# Claudia SL & Paul Bastide: November 2015, Cecile: Feb 2016

#################################################
# Direct Edges
#################################################

"""
`directEdges!(net::HybridNetwork; checkMajor=true::Bool)`

Updates the edges' attribute `isChild1`, according to the root placement.
Also updates edges' attribute `containRoot`, for other possible root placements
compatible with the direction of existing hybrid edges.
Relies on hybrid nodes having exactly 1 major hybrid parent edge,
but checks for that if checkMajor=true.

Warning: Assumes that isChild1 is correct on hybrid edges
(to avoid changing the identity of which nodes are hybrids and which are not).

Returns the network. Throws a 'RootMismatch' Exception if the root was found to
conflict with the direction of any hybrid edge.
"""
function directEdges!(net::HybridNetwork; checkMajor=true::Bool)
    if checkMajor # check each node has 2+ hybrid parent edges (if any), and exactly one major.
        for n in net.node
            nparents = 0 # 0 or 2 normally, but could be >2 if polytomy.
            nmajor = 0   # there should be exactly 1 major parent if nparents>0
            for e in n.edge
                if (e.hybrid && n == e.node[e.isChild1 ? 1 : 2])
                    nparents += 1
                    if (e.isMajor) nmajor +=1; end
                end
            end
            (nparents!=1) || error("node $(n.number) has exactly 1 hybrid parent edge")
            (nparents==0 || nmajor == 1) ||
              error("hybrid node $(n.number) has 0 or 2+ major hybrid parents")
            (nparents!=2 || n.hybrid) ||
              warn("node $(n.number) has 2 parents but its hybrid attribute is false.
It is not used in directEdges!, but might cause an error elsewhere.")
            # to fix this: change n.hybrid, net.hybrid, net.numHybrids etc.
            # none of those attributes are used here.
        end
    end
    net.cleaned = false # attributed used by snaq! Will change isChild1 and containRoot
    for e in net.node[net.root].edge
        traverseDirectEdges!(net.node[net.root],e,true)
    end
    net.isRooted = true
    return net
end

# containroot = true until the path goes through a hybrid node, below which
# containroot is turned to false.
function traverseDirectEdges!(node::Node, edge::Edge, containroot::Bool)
    if (edge.hybrid && node==edge.node[edge.isChild1 ? 1 : 2])
        throw(RootMismatch(
"direction (isChild1) of hybrid edge $(edge.number) conflicts with the root.
isChild1 and containRoot were updated for a subset of edges in the network only."))
    end
    if (node == edge.node[1])
        edge.isChild1 = false
        cn = edge.node[2] # cn = child node
    else
        edge.isChild1 = true
        cn = edge.node[1]
    end
    edge.containRoot = containroot
    if (!cn.leaf && (!edge.hybrid || edge.isMajor)) # continue down recursion
        if edge.hybrid containroot=false; end # changes containroot locally, intentional.
        nchildren=0
        for e in cn.edge
            if e==edge continue; end
            if (e.hybrid && cn == e.node[e.isChild1 ? 1 : 2]) continue; end
            traverseDirectEdges!(cn,e,containroot)
            nchildren += 1
        end
        if nchildren==0
            throw(RootMismatch("non-leaf node $(cn.number) had 0 children.
Could be a hybrid whose parents' direction conflicts with the root.
isChild1 and containRoot were updated for a subset of edges in the network only."))
        end
    end
    return nothing
end

#################################################
## Topological sorting
#################################################

# function to get all parent nodes of a given node
# it assumes the isChild1 attributes are correct
function getParents(node::Node)
    parents = Node[]
    for e in node.edge
            if(isEqual(node,e.isChild1 ? e.node[1] : e.node[2])) #node is child of e
                push!(parents,getOtherNode(e,node))
            end
    end
    return parents
end

"""
    getMajorParent(node)
    getMinorParent(node)

return only one parent of a given node: the major / minor if hybrid.  
**warning**: assume isChild1 and isMajor attributes are correct
"""
function getMajorParent(n::Node)
<<<<<<< HEAD
    # found = false
    # for e in node.edge
    #     if (isEqual(n, e.isChild1 ? e.node[1] : e.node[2]) # n is child of e
    #         && e.isMajor) # in case n is a hybrid, e is major parent edge
    #         found = true
    #         break
    #     end
    # end
    # found || error("node $(n.number) has no major parent")
    ee = getMajorParentEdge(n)
    return getOtherNode(ee,n)
end

function getMajorParentEdge(n::Node)
    found = false
    eee = Edge(1)
    for ee in n.edge
        if (isEqual(n, ee.isChild1 ? ee.node[1] : ee.node[2]) # n is child of ee
            && ee.isMajor) # in case n is a hybrid, ee is major parent edge
            found = true
            eee = ee
            break
        end
    end
    found || error("node $(n.number) has no major parent")
    return eee
end

# get child of a given edge
# it assumes the isChild1 attributes are correct
function getChild(edge::Edge)
    edge.isChild1 ? edge.node[1] : edge.node[2]
=======
    for e in n.edge
        if n == e.node[(e.isChild1 ? 1:2)] && e.isMajor
            return e.node[(e.isChild1 ? 2:1)]
        end
    end
    error("node $(n.number) has no major parent")
    return n
end

function getMinorParent(n::Node)
    for e in n.edge
        if !e.isMajor && n == e.node[(e.isChild1 ? 1:2)]
            return e.node[(e.isChild1 ? 2:1)]
        end
    end
    error("node $(n.number) has no minor parent")
    return n
>>>>>>> cb6038f3
end

# get all children of a given node
# it assumes the isChild1 attributes are correct
function getChildren(node::Node)
    children = Node[]
    for e in node.edge
        if(isEqual(node,e.isChild1 ? e.node[2] : e.node[1])) #node is parent of e
            push!(children,getOtherNode(e,node))
        end
    end
    return children
end

"""
`preorder!(net::HybridNetwork)`

Updates attribute net.nodes_changed in which the nodes are pre-ordered
(also called topological sorting), such that each node is visited after its parent(s).
The edges' direction needs to be correct before calling preorder!, using directEdges!
"""
function preorder!(net::HybridNetwork)
    net.isRooted || error("net needs to be rooted for preorder!, run root functions or directEdges!")
    net.nodes_changed = Node[] # path of nodes in preorder.
    queue = Node[] # problem with PriorityQueue(): dequeue() takes a
                   # random member if all have the same priority 1.
    net.visited = [false for i = 1:size(net.node,1)];
    push!(queue,net.node[net.root]) # push root into queue
    while(!isempty(queue))
        #println("at this moment, queue is $([n.number for n in queue])")
        curr = pop!(queue); # deliberate choice over shift! for cladewise order
        # @show curr.number
        net.visited[getIndex(curr,net)] = true # visit curr node
        push!(net.nodes_changed,curr) #push curr into path
        for e in curr.edge
            if(isEqual(curr,e.node[e.isChild1 ? 2 : 1])) # curr is the parent node if e
                other = getOtherNode(e,curr)
                if(!e.hybrid)
                    push!(queue,other)
                    # print("queuing: "); @show other.number
                else
                    for e2 in other.edge # find other hybrid parent edge for 'other'
                        if(e2.hybrid && !isEqual(e,e2))
                            parent = getOtherNode(e2,other)
                            if(net.visited[getIndex(parent,net)])
                                push!(queue,other)
                                # print("queuing: "); @show other.number
                            end
                            break
                        end
                    end
                end
            end
        end
    end
    # println("path of nodes is $([n.number for n in net.nodes_changed])")
end


"""
`cladewiseorder!(net::HybridNetwork)`

Updates attribute net.cladewiseorder_nodeIndex. Used for plotting the network.
In the major tree, all nodes in a given clade are consecutive. On a tree, this function
also provides a pre-ordering of the nodes.
The edges' direction needs to be correct before calling cladewiseorder!, using directEdges!
"""
function cladewiseorder!(net::HybridNetwork)
    net.isRooted || error("net needs to be rooted for cladewiseorder!\n run root functions or directEdges!")
    net.cladewiseorder_nodeIndex = Int[]
    queue = Int[] # index (in net) of nodes in the queue
    push!(net.cladewiseorder_nodeIndex, net.root)
    for e in net.node[net.root].edge
        if (e.isMajor) # follow the major tree only
            push!(queue, getIndex(getOtherNode(e,net.node[net.root]),net))
        end
    end
    # print("queued the root's children's indices: "); @show queue
    while (!isempty(queue))
        ni = pop!(queue); # deliberate choice over shift! for cladewise order
        # @show net.node[ni].number
        push!(net.cladewiseorder_nodeIndex, ni)
        for e in net.node[ni].edge
            if (isEqual(net.node[ni],e.node[e.isChild1 ? 2 : 1])) # net.node[ni] is parent node of e
                other = getOtherNode(e, net.node[ni])
                if (e.isMajor)
                    push!(queue, getIndex(other,net))
                    # print("queuing: "); @show other.number
                end
            end
        end
    end
end

"""
`rotate!(net::HybridNetwork, nodeNumber::Integer; orderedEdgeNum::Array{Int,1})`

Rotates the order of the node's children edges. Useful for plotting,
to remove crossing edges.
If `node` is a tree node with no polytomy, the 2 children edges are switched
and the optional argument `orderedEdgeNum` is ignored.

Use plot(net, showNodeNumber=true, showEdgeNumber=false) to map node and edge numbers
on the network, as shown in the examples below.

Warning: assumes that edges are correctly directed (isChild1 updated). This is done
by plot(net). Otherwise run directEdges!(net).

# Example #"
```julia
julia> net = readTopology("(A:1.0,((B:1.1,#H1:0.2::0.2):1.2,(((C:0.52,(E:0.5)#H2:0.02::0.7):0.6,(#H2:0.01::0.3,F:0.7):0.8):0.9,(D:0.8)#H1:0.3::0.8):1.3):0.7):0.1;");
julia> plot(net, showNodeNumber=true)
julia> rotate!(net, -4)
julia> plot(net)
julia> net=readTopology("(4,((1,(2)#H7:::0.864):2.069,(6,5):3.423):0.265,(3,#H7:::0.136):10.0);");
julia> plot(net, showNodeNumber=true, showEdgeNumber=true)
julia> rotate!(net, -1, orderedEdgeNum=[1,12,9])
julia> plot(net, showNodeNumber=true, showEdgeNumber=true)
julia> rotate!(net, -3)
julia> plot(net)
```
""" #"
function rotate!(net::HybridNetwork, nnum::Integer; orderedEdgeNum=Int[]::Array{Int,1})
    nind = 0
    try
        nind = getIndexNode(nnum,net)
    catch
        error("cannot find any node with number $nnum in network.")
    end
    n = net.node[nind]
    ci = Int[] # children edge indices
    for i = 1:length(n.edge)
        if (n == n.edge[i].node[n.edge[i].isChild1? 2 : 1])
            push!(ci,i)
        end
    end
    if length(ci) < 2
        warn("no edge to rotate: node $nnum has $(length(ci)) children edge.")
    elseif length(ci)==2 || length(orderedEdgeNum)==0
        etmp          = n.edge[ci[1]]
        n.edge[ci[1]] = n.edge[ci[2]]
        n.edge[ci[2]] = etmp
    else # 3+ children edges and orderedEdgeNum provided
        length(orderedEdgeNum)==length(ci) || error("orderedEdgeNum $orderedEdgeNum should be of length $(length(ci))")
        length(unique(orderedEdgeNum))==length(ci) || error("orderedEdgeNum $orderedEdgeNum should not have duplicates")
        childrenedge = n.edge[ci]
        for i=1:length(ci)
            tmp = findin([e.number for e in childrenedge], orderedEdgeNum[i])
            length(tmp)==1 || error("edge number $(orderedEdgeNum[i]) not found as child of node $(n.number)")
            n.edge[ci[i]] = childrenedge[tmp[1]]
        end
    end
    return nothing
end


"""
    deleteleaf!(HybridNetwork, leafName::AbstractString; simplify=true)
    deleteleaf!(HybridNetwork, Node; simplify=true)
    deleteleaf!(HybridNetwork, Integer; index=false, simplify=true)

Deletes a leaf node from the network, possibly from its name, number, or index
in the network's array of nodes.

simplify: if true and if deleting the node results in 2 hybrid edges
forming a cycle of k=2 nodes, then these hybrid edges are merged and
simplified as a single tree edge.

The first 2 versions require that `node` is a leaf.
The 3rd version does **not** require that `node` is a leaf.
If `node` has degree 3 or more, nothing happens. If it has degree 1 or 2, it is deleted.

Warning: does **not** update attributes related to level-1 networks,
such as inCycle, partition, gammaz, etc.
Does not require branch lengths, and designed to work on networks
of all levels.
"""
### WARNING: this is similar but also very different from
# deleteLeaf! in pseudolik.jl, which
# - does not necessarily remove nodes of degree 2,
# - requires and updates all attributes for level-1 networks:
#   inCycle, partition, branch lengths, diamond/triangle types etc.
# - is used a lot within snaq! to extract quartets and retains info
#   on which parameters in the full network affect the quartet.
# deleteIntLeaf! somewhat similar to fuseedgesat!
function deleteleaf!(net::HybridNetwork, node::Node; simplify=true::Bool)
    node.leaf || error("node number $(net.node[i].number) is not a leaf.")
    deleteleaf!(net, node.number, index=false, simplify=simplify)
end

function deleteleaf!(net::HybridNetwork, nodeName::AbstractString; simplify=true::Bool)
    tmp = findin([n.name for n in net.node], [nodeName])
    if length(tmp)==0
        error("node named $nodeName was not found in the network.")
    elseif length(tmp)>1
        error("several nodes were found with name $nodeName.")
    end
    deleteleaf!(net, tmp[1], index=true, simplify=simplify)
end

# recursive algorithm. nodes previously removed are all necessaily
# *younger* than current node to remove ("leaf"). Stated otherwise:
# edges previously removed all go "down" in time towards current node:
# - tree edge down to an original leaf,
# - 2 hybrid edges down to a hybrid node.
# hybrid edges from node to another node are not removed. fused instead.
# consequence: node having 2 hybrid edges away from node should not occur.
function deleteleaf!(net::HybridNetwork, nodeNumber::Integer;
                     index=false::Bool, simplify=true::Bool)
    i = nodeNumber # good if index=true
    if !index
      try
        i = getIndexNode(nodeNumber,net)
      catch
        error("cannot delete leaf number $(nodeNumber) because it is not part of net")
      end
    elseif i > length(net.node)
        error("node index $i too large: the network only has $(length(net.node)) nodes.")
    end
    if length(net.node[i].edge)==0
        length(net.node)==1 || error("leaf $(net.node[i].name) has no edge but network has $(length(net.node)) nodes (instead of 1).")
        println("Only 1 node. Removing it: the network will be empty")
        deleteNode!(net,net.node[i]) # empties the network
    elseif length(net.node[i].edge)==1
        pe = net.node[i].edge[1]
        pn = getOtherNode(pe, net.node[i]) # parent node of leaf
        # remove leaf and pe.
        removeNode!(pn,pe)  # perhaps useless. in case gc() on pe affects pn
        removeEdge!(pn,pe)
        deleteEdge!(net,pe,part=false)
        if net.root==i # if node was the root, new root = pn
            net.root = getIndex(pn,net)
        end
        deleteNode!(net,net.node[i])
        if pn.leaf # network had 2 nodes only: pn and the leaf
            length(net.edge)==0 || error("neighbor of leaf $(net.node[i].name) is another leaf, but network had $(length(net.edge)) edges (instead of 1).")
            length(pn.edge)==0 || error("neighbor of leaf $(net.node[i].name) is another leaf, which had $(length(pn.edge)) edges (instead of 1)")
            return nothing # all done: exit function
        end
        deleteleaf!(net, pn.number, simplify=simplify)
    elseif length(net.node[i].edge)==2
        e1 = net.node[i].edge[1]
        e2 = net.node[i].edge[2]
        if (e1.hybrid && e2.hybrid)
            (net.node[i] ≡ e1.node[e1.isChild1?1:2] && net.node[i] ≡ e2.node[e2.isChild1?1:2]) ||
              error("after removing leaf and descendants, node $(net.node[i].number) has 2 hybrid edges but is not the child of both.")
            p1 = e1.node[e1.isChild1?2:1] # find both parents of hybrid leaf
            p2 = e2.node[e2.isChild1?2:1]
            # remove the hybrid `node` and both e1, e2
            sameparent = (p1≡p2) # should not happen unless original network has k=2 cycles
            removeNode!(p1,e1);  removeNode!(p2,e2) # perhaps useless
            removeEdge!(p1,e1);  removeEdge!(p2,e2)
            deleteEdge!(net,e1,part=false); deleteEdge!(net,e2,part=false)
            if net.root==i net.root=getIndex(p1,net); end # should never occur though.
            deleteNode!(net,net.node[i])
            # recursive call on both p1 and p2.
            deleteleaf!(net, p1.number, simplify=simplify)
            sameparent || deleteleaf!(net, p2.number, simplify=simplify)
        else
            e1 = fuseedgesat!(i,net) # fused edge
            if simplify && e1.hybrid # check for cycle of k=2 nodes
                cn = e1.node[e1.isChild1?1:2]
                e2 = nothing
                for e in cn.edge # find companion hybrid edge
                    if (e.hybrid && e ≢ e1 && cn ≡ e.node[e.isChild1?1:2])
                        e2=e; break;
                    end
                end
                e2!=nothing || error("node $(cn.number) with a single parent hybrid edge")
                pn  = e1.node[e1.isChild1?2:1]
                if pn ≡ e2.node[e2.isChild1?2:1]
                    # e1 and e2 have same child and same parent. Remove e1.
                    e2.hybrid=false;
                    e2.isMajor=true; e2.gamma += e1.gamma
                    removeEdge!(pn,e1); removeEdge!(cn,e1)
                    deleteEdge!(net,e1,part=false)
                    # call recursion again because pn and/or cn might be of degree 2.
                    deleteleaf!(net, cn.number, simplify=simplify)
                end
            end
        end
    #else: do nothing. leaf has degree 3+. could occur through recursive calling reaching a polytomy.
    end
    return nothing
end

<|MERGE_RESOLUTION|>--- conflicted
+++ resolved
@@ -734,19 +734,38 @@
 **warning**: assume isChild1 and isMajor attributes are correct
 """
 function getMajorParent(n::Node)
-<<<<<<< HEAD
-    # found = false
-    # for e in node.edge
-    #     if (isEqual(n, e.isChild1 ? e.node[1] : e.node[2]) # n is child of e
-    #         && e.isMajor) # in case n is a hybrid, e is major parent edge
-    #         found = true
-    #         break
-    #     end
-    # end
-    # found || error("node $(n.number) has no major parent")
-    ee = getMajorParentEdge(n)
-    return getOtherNode(ee,n)
-end
+    for e in n.edge
+        if n == e.node[(e.isChild1 ? 1:2)] && e.isMajor
+            return e.node[(e.isChild1 ? 2:1)]
+        end
+    end
+    error("node $(n.number) has no major parent")
+    return n
+end
+
+function getMinorParent(n::Node)
+    for e in n.edge
+        if !e.isMajor && n == e.node[(e.isChild1 ? 1:2)]
+            return e.node[(e.isChild1 ? 2:1)]
+        end
+    end
+    error("node $(n.number) has no minor parent")
+    return n
+end
+
+# function getMajorParent(n::Node)
+#     # found = false
+#     # for e in node.edge
+#     #     if (isEqual(n, e.isChild1 ? e.node[1] : e.node[2]) # n is child of e
+#     #         && e.isMajor) # in case n is a hybrid, e is major parent edge
+#     #         found = true
+#     #         break
+#     #     end
+#     # end
+#     # found || error("node $(n.number) has no major parent")
+#     ee = getMajorParentEdge(n)
+#     return getOtherNode(ee,n)
+# end
 
 function getMajorParentEdge(n::Node)
     found = false
@@ -767,25 +786,6 @@
 # it assumes the isChild1 attributes are correct
 function getChild(edge::Edge)
     edge.isChild1 ? edge.node[1] : edge.node[2]
-=======
-    for e in n.edge
-        if n == e.node[(e.isChild1 ? 1:2)] && e.isMajor
-            return e.node[(e.isChild1 ? 2:1)]
-        end
-    end
-    error("node $(n.number) has no major parent")
-    return n
-end
-
-function getMinorParent(n::Node)
-    for e in n.edge
-        if !e.isMajor && n == e.node[(e.isChild1 ? 1:2)]
-            return e.node[(e.isChild1 ? 2:1)]
-        end
-    end
-    error("node $(n.number) has no minor parent")
-    return n
->>>>>>> cb6038f3
 end
 
 # get all children of a given node
