--- conflicted
+++ resolved
@@ -1336,19 +1336,13 @@
                 end
                 if(rand()<0.5)
                     suc = moveOriginUpdateRepeat!(currT,currT.hybrid[ind],true)
-<<<<<<< HEAD
                     suc && write(logfile,"\n changed starting network by move origin")
                 else
                     suc = moveTargetUpdateRepeat!(currT,currT.hybrid[ind],true)
                     suc && write(logfile,"\n changed starting network by move target")
-=======
-                    suc && write(logfile," changed starting network by move origin\n")
-                    suc && print(STDOUT, " changed starting network by move origin\n")
                 else
                     suc = moveTargetUpdateRepeat!(currT,currT.hybrid[ind],true)
                     suc && write(logfile," changed starting network by move target\n")
-                    suc && print(STDOUT, " changed starting network by move target\n")
->>>>>>> c4f0113d
                 end
 
             end
