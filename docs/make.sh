#!/bin/bash
# Idea of this script taken from: http://steven.casagrande.io/articles/travis-ci-and-if-statements/

set -ev

if [ "$TRAVIS_OS_NAME" == "linux" ]; then
<<<<<<< HEAD
    julia -e 'Pkg.clone("https://github.com/pbastide/Documenter.jl")';
    #julia -e 'Pkg.checkout("Documenter", "update_documenter")';
=======
    julia -e 'Pkg.clone("https://github.com/pbastide/Documenter.jl")'; # Using custom fork to add the "DRAW_FIG" option.
>>>>>>> 34ec9780
    julia -e 'Pkg.clone("https://github.com/cecileane/PhyloPlots.jl")';
    #julia -e 'Pkg.add("Cairo")';
    #julia -e 'Pkg.add("Fontconfig")';
    #rm $HOME/.julia/lib/v$TRAVIS_JULIA_VERSION/Compose.ji;
    julia -e 'Pkg.add("Weave")';
    julia -e 'cd(Pkg.dir("PhyloNetworks")); include(joinpath("docs", "make.jl"))';
fi

exit 0;<|MERGE_RESOLUTION|>--- conflicted
+++ resolved
@@ -4,12 +4,8 @@
 set -ev
 
 if [ "$TRAVIS_OS_NAME" == "linux" ]; then
-<<<<<<< HEAD
     julia -e 'Pkg.clone("https://github.com/pbastide/Documenter.jl")';
-    #julia -e 'Pkg.checkout("Documenter", "update_documenter")';
-=======
     julia -e 'Pkg.clone("https://github.com/pbastide/Documenter.jl")'; # Using custom fork to add the "DRAW_FIG" option.
->>>>>>> 34ec9780
     julia -e 'Pkg.clone("https://github.com/cecileane/PhyloPlots.jl")';
     #julia -e 'Pkg.add("Cairo")';
     #julia -e 'Pkg.add("Fontconfig")';
